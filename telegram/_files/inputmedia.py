#!/usr/bin/env python
#
# A library that provides a Python interface to the Telegram Bot API
# Copyright (C) 2015-2022
# Leandro Toledo de Souza <devs@python-telegram-bot.org>
#
# This program is free software: you can redistribute it and/or modify
# it under the terms of the GNU Lesser Public License as published by
# the Free Software Foundation, either version 3 of the License, or
# (at your option) any later version.
#
# This program is distributed in the hope that it will be useful,
# but WITHOUT ANY WARRANTY; without even the implied warranty of
# MERCHANTABILITY or FITNESS FOR A PARTICULAR PURPOSE.  See the
# GNU Lesser Public License for more details.
#
# You should have received a copy of the GNU Lesser Public License
# along with this program.  If not, see [http://www.gnu.org/licenses/].
"""Base class for Telegram InputMedia Objects."""
from typing import List, Optional, Tuple, Union

from telegram._files.animation import Animation
from telegram._files.audio import Audio
from telegram._files.document import Document
from telegram._files.inputfile import InputFile
from telegram._files.photosize import PhotoSize
from telegram._files.video import Video
from telegram._messageentity import MessageEntity
from telegram._telegramobject import TelegramObject
from telegram._utils.defaultvalue import DEFAULT_NONE
from telegram._utils.files import parse_file_input
from telegram._utils.types import FileInput, JSONDict, ODVInput
from telegram.constants import InputMediaType

MediaType = Union[Animation, Audio, Document, PhotoSize, Video]


class InputMedia(TelegramObject):
    """
    Base class for Telegram InputMedia Objects.

    .. versionchanged:: 20.0:
        Added arguments and attributes :attr:`type`, :attr:`media`, :attr:`caption`,
            :attr:`caption_entities`, :paramref:`parse_mode`.

    Args:
        media_type (:obj:`str`): Type of media that the instance represents.
        media (:obj:`str` | :term:`file object` | :obj:`bytes` | :class:`pathlib.Path` | \
            :class:`telegram.Animation` |  :class:`telegram.Audio` | \
            :class:`telegram.Document` | :class:`telegram.PhotoSize` | \
            :class:`telegram.Video`): File to send.
            |fileinputnopath|
            Lastly you can pass an existing telegram media object of the corresponding type
            to send.
        caption (:obj:`str`, optional): Caption of the media to be sent,
            0-:tg-const:`telegram.constants.MessageLimit.CAPTION_LENGTH` characters after entities
            parsing.
        caption_entities (List[:class:`telegram.MessageEntity`], optional): List of special
            entities that appear in the caption, which can be specified instead of
            :paramref:`parse_mode`.
        parse_mode (:obj:`str`, optional): Send Markdown or HTML, if you want Telegram apps to show
            bold, italic, fixed-width text or inline URLs in the media caption. See the constants
            in :class:`telegram.constants.ParseMode` for the available modes.

    Attributes:
        type (:obj:`str`): Type of the input media.
        media (:obj:`str` | :class:`telegram.InputFile`): Media to send.
        caption (:obj:`str`): Optional. Caption of the media to be sent.
        parse_mode (:obj:`str`): Optional. The parse mode to use for text formatting.
        caption_entities (List[:class:`telegram.MessageEntity`]): Optional. List of special
            entities that appear in the caption.
    """

    __slots__ = ("caption", "caption_entities", "media", "parse_mode", "type")

    def __init__(
        self,
        media_type: str,
        media: Union[str, InputFile, MediaType],
        caption: str = None,
        caption_entities: Union[List[MessageEntity], Tuple[MessageEntity, ...]] = None,
        parse_mode: ODVInput[str] = DEFAULT_NONE,
        *,
        api_kwargs: JSONDict = None,
    ):
        super().__init__(api_kwargs=api_kwargs)
        self.type = media_type
        self.media = media
        self.caption = caption
        self.caption_entities = caption_entities
        self.parse_mode = parse_mode

        self._freeze()

    def to_dict(self) -> JSONDict:
        """See :meth:`telegram.TelegramObject.to_dict`."""
        data = super().to_dict()

        if self.caption_entities:
            data["caption_entities"] = [ce.to_dict() for ce in self.caption_entities]

        return data

    @staticmethod
    def _parse_thumb_input(thumb: Optional[FileInput]) -> Optional[Union[str, InputFile]]:
        # We use local_mode=True because we don't have access to the actual setting and want
        # things to work in local mode.
        return (
            parse_file_input(thumb, attach=True, local_mode=True) if thumb is not None else thumb
        )


class InputMediaAnimation(InputMedia):
    """Represents an animation file (GIF or H.264/MPEG-4 AVC video without sound) to be sent.

    Note:
        When using a :class:`telegram.Animation` for the :attr:`media` attribute, it will take the
        width, height and duration from that video, unless otherwise specified with the optional
        arguments.

    Args:
        media (:obj:`str` | :term:`file object` | :obj:`bytes` | :class:`pathlib.Path` | \
            :class:`telegram.Animation`): File to send. |fileinputnopath|
            Lastly you can pass an existing :class:`telegram.Animation` object to send.

            .. versionchanged:: 13.2
               Accept :obj:`bytes` as input.
        filename (:obj:`str`, optional): Custom file name for the animation, when uploading a
            new file. Convenience parameter, useful e.g. when sending files generated by the
            :obj:`tempfile` module.

            .. versionadded:: 13.1
        thumb (:term:`file object` | :obj:`bytes` | :class:`pathlib.Path` | :obj:`str`, \
                optional): |thumbdocstringnopath|

            .. versionchanged:: 13.2
               Accept :obj:`bytes` as input.
        caption (:obj:`str`, optional): Caption of the animation to be sent,
            0-:tg-const:`telegram.constants.MessageLimit.CAPTION_LENGTH` characters
            after entities parsing.
        parse_mode (:obj:`str`, optional): Send Markdown or HTML, if you want Telegram apps to show
            bold, italic, fixed-width text or inline URLs in the media caption. See the constants
            in :class:`telegram.constants.ParseMode` for the available modes.
        caption_entities (List[:class:`telegram.MessageEntity`], optional): List of special
            entities that appear in the caption, which can be specified instead of
            :paramref:`parse_mode`.
        width (:obj:`int`, optional): Animation width.
        height (:obj:`int`, optional): Animation height.
        duration (:obj:`int`, optional): Animation duration in seconds.

    Attributes:
        type (:obj:`str`): :tg-const:`telegram.constants.InputMediaType.ANIMATION`.
        media (:obj:`str` | :class:`telegram.InputFile`): Animation to send.
        caption (:obj:`str`): Optional. Caption of the document to be sent.
        parse_mode (:obj:`str`): Optional. The parse mode to use for text formatting.
        caption_entities (List[:class:`telegram.MessageEntity`]): Optional. List of special
            entities that appear in the caption.
        thumb (:class:`telegram.InputFile`): Optional. Thumbnail of the file to send.
        width (:obj:`int`): Optional. Animation width.
        height (:obj:`int`): Optional. Animation height.
        duration (:obj:`int`): Optional. Animation duration in seconds.

    """

    __slots__ = ("duration", "height", "thumb", "width")

    def __init__(
        self,
        media: Union[FileInput, Animation],
        thumb: FileInput = None,
        caption: str = None,
        parse_mode: ODVInput[str] = DEFAULT_NONE,
        width: int = None,
        height: int = None,
        duration: int = None,
        caption_entities: Union[List[MessageEntity], Tuple[MessageEntity, ...]] = None,
        filename: str = None,
        *,
        api_kwargs: JSONDict = None,
    ):
        if isinstance(media, Animation):
            width = media.width if width is None else width
            height = media.height if height is None else height
            duration = media.duration if duration is None else duration
            media = media.file_id
        else:
<<<<<<< HEAD
            media = parse_file_input(media, filename=filename, attach=True)

        super().__init__(InputMediaType.ANIMATION, media, caption, caption_entities, parse_mode)
        self._unfreeze()
=======
            # We use local_mode=True because we don't have access to the actual setting and want
            # things to work in local mode.
            media = parse_file_input(media, filename=filename, attach=True, local_mode=True)

        super().__init__(
            InputMediaType.ANIMATION,
            media,
            caption,
            caption_entities,
            parse_mode,
            api_kwargs=api_kwargs,
        )
>>>>>>> 70318078
        self.thumb = self._parse_thumb_input(thumb)
        self.width = width
        self.height = height
        self.duration = duration

        self._freeze()


class InputMediaPhoto(InputMedia):
    """Represents a photo to be sent.

    Args:
        media (:obj:`str` | :term:`file object` | :obj:`bytes` | :class:`pathlib.Path` | \
            :class:`telegram.PhotoSize`): File to send. |fileinputnopath|
            Lastly you can pass an existing :class:`telegram.PhotoSize` object to send.

            .. versionchanged:: 13.2
               Accept :obj:`bytes` as input.
        filename (:obj:`str`, optional): Custom file name for the photo, when uploading a
            new file. Convenience parameter, useful e.g. when sending files generated by the
            :obj:`tempfile` module.

            .. versionadded:: 13.1
        caption (:obj:`str`, optional ): Caption of the photo to be sent,
            0-:tg-const:`telegram.constants.MessageLimit.CAPTION_LENGTH` characters after
            entities parsing.
        parse_mode (:obj:`str`, optional): Send Markdown or HTML, if you want Telegram apps to show
            bold, italic, fixed-width text or inline URLs in the media caption. See the constants
            in :class:`telegram.constants.ParseMode` for the available modes.
        caption_entities (List[:class:`telegram.MessageEntity`], optional): List of special
            entities that appear in the caption, which can be specified instead of
            :paramref:`parse_mode`.

    Attributes:
        type (:obj:`str`): :tg-const:`telegram.constants.InputMediaType.PHOTO`.
        media (:obj:`str` | :class:`telegram.InputFile`): Photo to send.
        caption (:obj:`str`): Optional. Caption of the document to be sent.
        parse_mode (:obj:`str`): Optional. The parse mode to use for text formatting.
        caption_entities (List[:class:`telegram.MessageEntity`]): Optional. List of special
            entities that appear in the caption.

    """

    __slots__ = ()

    def __init__(
        self,
        media: Union[FileInput, PhotoSize],
        caption: str = None,
        parse_mode: ODVInput[str] = DEFAULT_NONE,
        caption_entities: Union[List[MessageEntity], Tuple[MessageEntity, ...]] = None,
        filename: str = None,
        *,
        api_kwargs: JSONDict = None,
    ):
<<<<<<< HEAD
        media = parse_file_input(media, PhotoSize, filename=filename, attach=True)
        super().__init__(InputMediaType.PHOTO, media, caption, caption_entities, parse_mode)
        self._unfreeze()

        self._freeze()
=======
        # We use local_mode=True because we don't have access to the actual setting and want
        # things to work in local mode.
        media = parse_file_input(media, PhotoSize, filename=filename, attach=True, local_mode=True)
        super().__init__(
            InputMediaType.PHOTO,
            media,
            caption,
            caption_entities,
            parse_mode,
            api_kwargs=api_kwargs,
        )
>>>>>>> 70318078


class InputMediaVideo(InputMedia):
    """Represents a video to be sent.

    Note:
        *  When using a :class:`telegram.Video` for the :attr:`media` attribute, it will take the
           width, height and duration from that video, unless otherwise specified with the optional
           arguments.
        *  :paramref:`thumb` will be ignored for small video files, for which Telegram can easily
           generate thumbnails. However, this behaviour is undocumented and might be changed
           by Telegram.

    Args:
        media (:obj:`str` | :term:`file object` | :obj:`bytes` | :class:`pathlib.Path` | \
            :class:`telegram.Video`): File to send. |fileinputnopath|
            Lastly you can pass an existing :class:`telegram.Video` object to send.

            .. versionchanged:: 13.2
               Accept :obj:`bytes` as input.
        filename (:obj:`str`, optional): Custom file name for the video, when uploading a
            new file. Convenience parameter, useful e.g. when sending files generated by the
            :obj:`tempfile` module.

            .. versionadded:: 13.1
        caption (:obj:`str`, optional): Caption of the video to be sent,
            0-:tg-const:`telegram.constants.MessageLimit.CAPTION_LENGTH` characters after
            entities parsing.
        parse_mode (:obj:`str`, optional): Send Markdown or HTML, if you want Telegram apps to show
            bold, italic, fixed-width text or inline URLs in the media caption. See the constants
            in :class:`telegram.constants.ParseMode` for the available modes.
        caption_entities (List[:class:`telegram.MessageEntity`], optional): List of special
            entities that appear in the caption, which can be specified instead of
            :paramref:`parse_mode`.
        width (:obj:`int`, optional): Video width.
        height (:obj:`int`, optional): Video height.
        duration (:obj:`int`, optional): Video duration in seconds.
        supports_streaming (:obj:`bool`, optional): Pass :obj:`True`, if the uploaded video is
            suitable for streaming.
        thumb (:term:`file object` | :obj:`bytes` | :class:`pathlib.Path` | :obj:`str`, \
                optional): |thumbdocstringnopath|

            .. versionchanged:: 13.2
               Accept :obj:`bytes` as input.

    Attributes:
        type (:obj:`str`): :tg-const:`telegram.constants.InputMediaType.VIDEO`.
        media (:obj:`str` | :class:`telegram.InputFile`): Video file to send.
        caption (:obj:`str`): Optional. Caption of the document to be sent.
        parse_mode (:obj:`str`): Optional. The parse mode to use for text formatting.
        caption_entities (List[:class:`telegram.MessageEntity`]): Optional. List of special
            entities that appear in the caption.
        width (:obj:`int`): Optional. Video width.
        height (:obj:`int`): Optional. Video height.
        duration (:obj:`int`): Optional. Video duration in seconds.
        supports_streaming (:obj:`bool`): Optional. Pass :obj:`True`, if the uploaded video is
            suitable for streaming.
        thumb (:class:`telegram.InputFile`): Optional. Thumbnail of the file to send.

    """

    __slots__ = ("duration", "height", "thumb", "supports_streaming", "width")

    def __init__(
        self,
        media: Union[FileInput, Video],
        caption: str = None,
        width: int = None,
        height: int = None,
        duration: int = None,
        supports_streaming: bool = None,
        parse_mode: ODVInput[str] = DEFAULT_NONE,
        thumb: FileInput = None,
        caption_entities: Union[List[MessageEntity], Tuple[MessageEntity, ...]] = None,
        filename: str = None,
        *,
        api_kwargs: JSONDict = None,
    ):

        if isinstance(media, Video):
            width = width if width is not None else media.width
            height = height if height is not None else media.height
            duration = duration if duration is not None else media.duration
            media = media.file_id
        else:
<<<<<<< HEAD
            media = parse_file_input(media, filename=filename, attach=True)

        super().__init__(InputMediaType.VIDEO, media, caption, caption_entities, parse_mode)
        self._unfreeze()
=======
            # We use local_mode=True because we don't have access to the actual setting and want
            # things to work in local mode.
            media = parse_file_input(media, filename=filename, attach=True, local_mode=True)

        super().__init__(
            InputMediaType.VIDEO,
            media,
            caption,
            caption_entities,
            parse_mode,
            api_kwargs=api_kwargs,
        )
>>>>>>> 70318078
        self.width = width
        self.height = height
        self.duration = duration
        self.thumb = self._parse_thumb_input(thumb)
        self.supports_streaming = supports_streaming

        self._freeze()


class InputMediaAudio(InputMedia):
    """Represents an audio file to be treated as music to be sent.

    Note:
        When using a :class:`telegram.Audio` for the :attr:`media` attribute, it will take the
        duration, performer and title from that video, unless otherwise specified with the
        optional arguments.

    Args:
        media (:obj:`str` | :term:`file object` | :obj:`bytes` | :class:`pathlib.Path` | \
            :class:`telegram.Audio`): File to send. |fileinputnopath|
            Lastly you can pass an existing :class:`telegram.Audio` object to send.

            .. versionchanged:: 13.2
               Accept :obj:`bytes` as input.
        filename (:obj:`str`, optional): Custom file name for the audio, when uploading a
            new file. Convenience parameter, useful e.g. when sending files generated by the
            :obj:`tempfile` module.

            .. versionadded:: 13.1
        caption (:obj:`str`, optional): Caption of the audio to be sent,
            0-:tg-const:`telegram.constants.MessageLimit.CAPTION_LENGTH` characters after
            entities parsing.
        parse_mode (:obj:`str`, optional): Send Markdown or HTML, if you want Telegram apps to show
            bold, italic, fixed-width text or inline URLs in the media caption. See the constants
            in :class:`telegram.constants.ParseMode` for the available modes.
        caption_entities (List[:class:`telegram.MessageEntity`], optional): List of special
            entities that appear in the caption, which can be specified instead of
            :paramref:`parse_mode`.
        duration (:obj:`int`): Duration of the audio in seconds as defined by sender.
        performer (:obj:`str`, optional): Performer of the audio as defined by sender or by audio
            tags.
        title (:obj:`str`, optional): Title of the audio as defined by sender or by audio tags.
        thumb (:term:`file object` | :obj:`bytes` | :class:`pathlib.Path` | :obj:`str`, \
                optional): |thumbdocstringnopath|

            .. versionchanged:: 13.2
               Accept :obj:`bytes` as input.

    Attributes:
        type (:obj:`str`): :tg-const:`telegram.constants.InputMediaType.AUDIO`.
        media (:obj:`str` | :class:`telegram.InputFile`): Audio file to send.
        caption (:obj:`str`): Optional. Caption of the document to be sent.
        parse_mode (:obj:`str`): Optional. The parse mode to use for text formatting.
        caption_entities (List[:class:`telegram.MessageEntity`]): Optional. List of special
            entities that appear in the caption.
        duration (:obj:`int`): Duration of the audio in seconds.
        performer (:obj:`str`): Optional. Performer of the audio as defined by sender or by audio
            tags.
        title (:obj:`str`): Optional. Title of the audio as defined by sender or by audio tags.
        thumb (:class:`telegram.InputFile`): Optional. Thumbnail of the file to send.

    """

    __slots__ = ("duration", "performer", "thumb", "title")

    def __init__(
        self,
        media: Union[FileInput, Audio],
        thumb: FileInput = None,
        caption: str = None,
        parse_mode: ODVInput[str] = DEFAULT_NONE,
        duration: int = None,
        performer: str = None,
        title: str = None,
        caption_entities: Union[List[MessageEntity], Tuple[MessageEntity, ...]] = None,
        filename: str = None,
        *,
        api_kwargs: JSONDict = None,
    ):
        if isinstance(media, Audio):
            duration = media.duration if duration is None else duration
            performer = media.performer if performer is None else performer
            title = media.title if title is None else title
            media = media.file_id
        else:
<<<<<<< HEAD
            media = parse_file_input(media, filename=filename, attach=True)

        super().__init__(InputMediaType.AUDIO, media, caption, caption_entities, parse_mode)
        self._unfreeze()
=======
            # We use local_mode=True because we don't have access to the actual setting and want
            # things to work in local mode.
            media = parse_file_input(media, filename=filename, attach=True, local_mode=True)

        super().__init__(
            InputMediaType.AUDIO,
            media,
            caption,
            caption_entities,
            parse_mode,
            api_kwargs=api_kwargs,
        )
>>>>>>> 70318078
        self.thumb = self._parse_thumb_input(thumb)
        self.duration = duration
        self.title = title
        self.performer = performer

        self._freeze()


class InputMediaDocument(InputMedia):
    """Represents a general file to be sent.

    Args:
        media (:obj:`str` | :term:`file object` | :obj:`bytes` | :class:`pathlib.Path` | \
            :class:`telegram.Document`): File to send. |fileinputnopath|
            Lastly you can pass an existing :class:`telegram.Document` object to send.

            .. versionchanged:: 13.2
               Accept :obj:`bytes` as input.
        filename (:obj:`str`, optional): Custom file name for the document, when uploading a
            new file. Convenience parameter, useful e.g. when sending files generated by the
            :obj:`tempfile` module.

            .. versionadded:: 13.1
        caption (:obj:`str`, optional): Caption of the document to be sent,
            0-:tg-const:`telegram.constants.MessageLimit.CAPTION_LENGTH` characters after
            entities parsing.
        parse_mode (:obj:`str`, optional): Send Markdown or HTML, if you want Telegram apps to show
            bold, italic, fixed-width text or inline URLs in the media caption. See the constants
            in :class:`telegram.constants.ParseMode` for the available modes.
        caption_entities (List[:class:`telegram.MessageEntity`], optional): List of special
            entities that appear in the caption, which can be specified instead of
            :paramref:`parse_mode`.
        thumb (:term:`file object` | :obj:`bytes` | :class:`pathlib.Path` | :obj:`str`, \
                optional): |thumbdocstringnopath|

            .. versionchanged:: 13.2
               Accept :obj:`bytes` as input.
        disable_content_type_detection (:obj:`bool`, optional): Disables automatic server-side
            content type detection for files uploaded using multipart/form-data. Always
            :obj:`True`, if the document is sent as part of an album.

    Attributes:
        type (:obj:`str`): :tg-const:`telegram.constants.InputMediaType.DOCUMENT`.
        media (:obj:`str` | :class:`telegram.InputFile`): File to send.
        caption (:obj:`str`): Optional. Caption of the document to be sent.
        parse_mode (:obj:`str`): Optional. The parse mode to use for text formatting.
        caption_entities (List[:class:`telegram.MessageEntity`]): Optional. List of special
            entities that appear in the caption.
        thumb (:class:`telegram.InputFile`): Optional. Thumbnail of the file to send.
        disable_content_type_detection (:obj:`bool`): Optional. Disables automatic server-side
            content type detection for files uploaded using multipart/form-data. Always true, if
            the document is sent as part of an album.

    """

    __slots__ = ("disable_content_type_detection", "thumb")

    def __init__(
        self,
        media: Union[FileInput, Document],
        thumb: FileInput = None,
        caption: str = None,
        parse_mode: ODVInput[str] = DEFAULT_NONE,
        disable_content_type_detection: bool = None,
        caption_entities: Union[List[MessageEntity], Tuple[MessageEntity, ...]] = None,
        filename: str = None,
        *,
        api_kwargs: JSONDict = None,
    ):
<<<<<<< HEAD
        media = parse_file_input(media, Document, filename=filename, attach=True)
        super().__init__(InputMediaType.DOCUMENT, media, caption, caption_entities, parse_mode)
        self._unfreeze()
=======
        # We use local_mode=True because we don't have access to the actual setting and want
        # things to work in local mode.
        media = parse_file_input(media, Document, filename=filename, attach=True, local_mode=True)
        super().__init__(
            InputMediaType.DOCUMENT,
            media,
            caption,
            caption_entities,
            parse_mode,
            api_kwargs=api_kwargs,
        )
>>>>>>> 70318078
        self.thumb = self._parse_thumb_input(thumb)
        self.disable_content_type_detection = disable_content_type_detection

        self._freeze()<|MERGE_RESOLUTION|>--- conflicted
+++ resolved
@@ -184,12 +184,6 @@
             duration = media.duration if duration is None else duration
             media = media.file_id
         else:
-<<<<<<< HEAD
-            media = parse_file_input(media, filename=filename, attach=True)
-
-        super().__init__(InputMediaType.ANIMATION, media, caption, caption_entities, parse_mode)
-        self._unfreeze()
-=======
             # We use local_mode=True because we don't have access to the actual setting and want
             # things to work in local mode.
             media = parse_file_input(media, filename=filename, attach=True, local_mode=True)
@@ -202,7 +196,7 @@
             parse_mode,
             api_kwargs=api_kwargs,
         )
->>>>>>> 70318078
+        self._unfreeze()
         self.thumb = self._parse_thumb_input(thumb)
         self.width = width
         self.height = height
@@ -258,13 +252,6 @@
         *,
         api_kwargs: JSONDict = None,
     ):
-<<<<<<< HEAD
-        media = parse_file_input(media, PhotoSize, filename=filename, attach=True)
-        super().__init__(InputMediaType.PHOTO, media, caption, caption_entities, parse_mode)
-        self._unfreeze()
-
-        self._freeze()
-=======
         # We use local_mode=True because we don't have access to the actual setting and want
         # things to work in local mode.
         media = parse_file_input(media, PhotoSize, filename=filename, attach=True, local_mode=True)
@@ -276,7 +263,9 @@
             parse_mode,
             api_kwargs=api_kwargs,
         )
->>>>>>> 70318078
+        self._unfreeze()
+
+        self._freeze()
 
 
 class InputMediaVideo(InputMedia):
@@ -362,12 +351,6 @@
             duration = duration if duration is not None else media.duration
             media = media.file_id
         else:
-<<<<<<< HEAD
-            media = parse_file_input(media, filename=filename, attach=True)
-
-        super().__init__(InputMediaType.VIDEO, media, caption, caption_entities, parse_mode)
-        self._unfreeze()
-=======
             # We use local_mode=True because we don't have access to the actual setting and want
             # things to work in local mode.
             media = parse_file_input(media, filename=filename, attach=True, local_mode=True)
@@ -380,7 +363,7 @@
             parse_mode,
             api_kwargs=api_kwargs,
         )
->>>>>>> 70318078
+        self._unfreeze()
         self.width = width
         self.height = height
         self.duration = duration
@@ -466,12 +449,6 @@
             title = media.title if title is None else title
             media = media.file_id
         else:
-<<<<<<< HEAD
-            media = parse_file_input(media, filename=filename, attach=True)
-
-        super().__init__(InputMediaType.AUDIO, media, caption, caption_entities, parse_mode)
-        self._unfreeze()
-=======
             # We use local_mode=True because we don't have access to the actual setting and want
             # things to work in local mode.
             media = parse_file_input(media, filename=filename, attach=True, local_mode=True)
@@ -484,7 +461,7 @@
             parse_mode,
             api_kwargs=api_kwargs,
         )
->>>>>>> 70318078
+        self._unfreeze()
         self.thumb = self._parse_thumb_input(thumb)
         self.duration = duration
         self.title = title
@@ -554,11 +531,6 @@
         *,
         api_kwargs: JSONDict = None,
     ):
-<<<<<<< HEAD
-        media = parse_file_input(media, Document, filename=filename, attach=True)
-        super().__init__(InputMediaType.DOCUMENT, media, caption, caption_entities, parse_mode)
-        self._unfreeze()
-=======
         # We use local_mode=True because we don't have access to the actual setting and want
         # things to work in local mode.
         media = parse_file_input(media, Document, filename=filename, attach=True, local_mode=True)
@@ -570,7 +542,7 @@
             parse_mode,
             api_kwargs=api_kwargs,
         )
->>>>>>> 70318078
+        self._unfreeze()
         self.thumb = self._parse_thumb_input(thumb)
         self.disable_content_type_detection = disable_content_type_detection
 
