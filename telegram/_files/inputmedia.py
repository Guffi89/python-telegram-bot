--- conflicted
+++ resolved
@@ -98,20 +98,8 @@
         self.caption_entities = tuple(caption_entities) if caption_entities else None
         self.parse_mode = parse_mode
 
-<<<<<<< HEAD
         self._freeze()
 
-    def to_dict(self, recursive: bool = True) -> JSONDict:
-        """See :meth:`telegram.TelegramObject.to_dict`."""
-        data = super().to_dict(recursive=recursive)
-
-        if self.caption_entities:
-            data["caption_entities"] = [ce.to_dict() for ce in self.caption_entities]
-
-        return data
-
-=======
->>>>>>> b44af136
     @staticmethod
     def _parse_thumb_input(thumb: Optional[FileInput]) -> Optional[Union[str, InputFile]]:
         # We use local_mode=True because we don't have access to the actual setting and want
