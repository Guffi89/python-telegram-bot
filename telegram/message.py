#!/usr/bin/env python
# pylint: disable=R0902,R0912,R0913
#
# A library that provides a Python interface to the Telegram Bot API
# Copyright (C) 2015-2017
# Leandro Toledo de Souza <devs@python-telegram-bot.org>
#
# This program is free software: you can redistribute it and/or modify
# it under the terms of the GNU Lesser Public License as published by
# the Free Software Foundation, either version 3 of the License, or
# (at your option) any later version.
#
# This program is distributed in the hope that it will be useful,
# but WITHOUT ANY WARRANTY; without even the implied warranty of
# MERCHANTABILITY or FITNESS FOR A PARTICULAR PURPOSE.  See the
# GNU Lesser Public License for more details.
#
# You should have received a copy of the GNU Lesser Public License
# along with this program.  If not, see [http://www.gnu.org/licenses/].
"""This module contains an object that represents a Telegram Message."""
import sys
from datetime import datetime
from time import mktime

from telegram import (Audio, Contact, Document, Chat, Location, PhotoSize, Sticker, TelegramObject,
<<<<<<< HEAD
                      User, Video, Voice, Venue, MessageEntity, Game, Invoice, SuccessfulPayment)
=======
                      User, Video, Voice, Venue, MessageEntity, Game)
from telegram.utils.helpers import escape_html, escape_markdown
>>>>>>> 33512ffd


class Message(TelegramObject):
    """This object represents a Telegram Message.

    Note:
        * In Python `from` is a reserved word, use `from_user` instead.

    Attributes:
        message_id (int): Unique message identifier inside this chat
        from_user (:class:`telegram.User`): Sender, can be empty for messages sent to channels
        date (:class:`datetime.datetime`): Date the message was sent in Unix time
        chat (:class:`telegram.Chat`): Conversation the message belongs to
        forward_from (:class:`telegram.User`): For forwarded messages, sender of the original
            message
        forward_from_chat (:class:`telegram.Chat`): For messages forwarded from a channel,
            information about the original channel
        forward_from_message_id (int): For forwarded channel posts, identifier of the original
            message in the channel
        forward_date (:class:`datetime.datetime`): For forwarded messages, date the original
            message was sent in Unix time
        reply_to_message (:class:`telegram.Message`): For replies, the original message. Note
            that the Message object in this field will not contain further reply_to_message
            fields even if it itself is a reply.
        edit_date (:class:`datetime.datetime`): Date the message was last edited in Unix time
        text (str): For text messages, the actual UTF-8 text of the message, 0-4096 characters.
        entities (List[:class:`telegram.MessageEntity`]): For text messages, special entities
            like usernames, URLs, bot commands, etc. that appear in the text. See
            parse_entity and parse_entities methods for how to use properly
        audio (:class:`telegram.Audio`): Message is an audio file, information about the file
        document (:class:`telegram.Document`): Message is a general file, information about the
            file
        game (:class:`telegram.Game`):Message is a game, information about the game
        photo (List[:class:`telegram.PhotoSize`]): Message is a photo, available sizes of the photo
        sticker (:class:`telegram.Sticker`): Message is a sticker, information about the sticker
        video (:class:`telegram.Video`): Message is a video, information about the video
        voice (:class:`telegram.Voice`): Message is a voice message, information about the file
        caption (str): Caption for the document, photo or video, 0-200 characters
        contact (:class:`telegram.Contact`): Message is a shared contact, information about the
            contact
        location (:class:`telegram.Location`): Message is a shared location, information about the
            location
        new_chat_member (:class:`telegram.User`): A new member was added to the group,
            information about them (this member may be the bot itself)
        left_chat_member (:class:`telegram.User`): A member was removed from the group,
            information about them (this member may be the bot itself)
        new_chat_title (str): A chat title was changed to this value
        new_chat_photo (List[:class:`telegram.PhotoSize`]): A chat photo was change to this value
        delete_chat_photo (bool): Service message: the chat photo was deleted
        group_chat_created (bool): Service message: the group has been created
        supergroup_chat_created (bool): Service message: the supergroup has been created. This
            field can‘t be received in a message coming through updates, because bot can’t be a
            member of a supergroup when it is created. It can only be found in reply_to_message
            if someone replies to a very first message in a directly created supergroup.
        migrate_to_chat_id (int): The group has been migrated to a supergroup with the specified
            identifier.
        migrate_from_chat_id (int): The supergroup has been migrated from a group with the
            specified identifier.
        channel_chat_created (bool): Service message: the channel has been created. This field
            can‘t be received in a message coming through updates, because bot can’t be a member
            of a channel when it is created. It can only be found in reply_to_message if someone
            replies to a very first message in a channel.
        pinned_message (:class:`telegram.message`): Specified message was pinned. Note that the
            Message object in this field will not contain further reply_to_message fields even if
            it is itself a reply.
        invoice (:class:`telegram.Invoice`): Message is an invoice for a payment, information
            about the invoice.
        successful_payment (:class:`telegram.SuccessfulPayment`): Message is a service message
            about a successful payment, information about the payment.
        bot (Optional[Bot]): The Bot to use for instance methods

    Deprecated: 4.0
        new_chat_participant (:class:`telegram.User`): Use `new_chat_member`
        instead.

        left_chat_participant  (:class:`telegram.User`): Use `left_chat_member`
        instead.

    """

    def __init__(self,
                 message_id,
                 from_user,
                 date,
                 chat,
                 forward_from=None,
                 forward_from_chat=None,
                 forward_date=None,
                 reply_to_message=None,
                 edit_date=None,
                 text=None,
                 entities=None,
                 audio=None,
                 document=None,
                 photo=None,
                 sticker=None,
                 video=None,
                 voice=None,
                 caption=None,
                 contact=None,
                 location=None,
                 venue=None,
                 new_chat_member=None,
                 left_chat_member=None,
                 new_chat_title=None,
                 new_chat_photo=None,
                 delete_chat_photo=False,
                 group_chat_created=False,
                 supergroup_chat_created=False,
                 migrate_to_chat_id=None,
                 migrate_from_chat_id=None,
                 channel_chat_created=False,
                 pinned_message=None,
                 forward_from_message_id=None,
                 invoice=None,
                 successful_payment=None,
                 bot=None,
                 **kwargs):
        # Required
        self.message_id = int(message_id)
        self.from_user = from_user
        self.date = date
        self.chat = chat
        # Optionals
        self.forward_from = forward_from
        self.forward_from_chat = forward_from_chat
        self.forward_date = forward_date
        self.reply_to_message = reply_to_message
        self.edit_date = edit_date
        self.text = text
        self.entities = entities or list()
        self.audio = audio
        self.game = kwargs.get('game')
        self.document = document
        self.photo = photo
        self.sticker = sticker
        self.video = video
        self.voice = voice
        self.caption = caption
        self.contact = contact
        self.location = location
        self.venue = venue
        self.new_chat_member = new_chat_member
        self.left_chat_member = left_chat_member
        self.new_chat_title = new_chat_title
        self.new_chat_photo = new_chat_photo
        self.delete_chat_photo = bool(delete_chat_photo)
        self.group_chat_created = bool(group_chat_created)
        self.supergroup_chat_created = bool(supergroup_chat_created)
        self.migrate_to_chat_id = migrate_to_chat_id
        self.migrate_from_chat_id = migrate_from_chat_id
        self.channel_chat_created = bool(channel_chat_created)
        self.pinned_message = pinned_message
        self.forward_from_message_id = forward_from_message_id
        self.invoice = invoice
        self.successful_payment = successful_payment

        self.bot = bot

        self._id_attrs = (self.message_id,)

    @property
    def chat_id(self):
        """int: Short for :attr:`Message.chat.id`"""
        return self.chat.id

    @staticmethod
    def de_json(data, bot):
        """
        Args:
            data (dict):
            bot (telegram.Bot):

        Returns:
            telegram.Message:
        """
        if not data:
            return None

        data = super(Message, Message).de_json(data, bot)

        data['from_user'] = User.de_json(data.get('from'), bot)
        data['date'] = Message._fromtimestamp(data['date'])
        data['chat'] = Chat.de_json(data.get('chat'), bot)
        data['entities'] = MessageEntity.de_list(data.get('entities'), bot)
        data['forward_from'] = User.de_json(data.get('forward_from'), bot)
        data['forward_from_chat'] = Chat.de_json(data.get('forward_from_chat'), bot)
        data['forward_date'] = Message._fromtimestamp(data.get('forward_date'))
        data['reply_to_message'] = Message.de_json(data.get('reply_to_message'), bot)
        data['edit_date'] = Message._fromtimestamp(data.get('edit_date'))
        data['audio'] = Audio.de_json(data.get('audio'), bot)
        data['document'] = Document.de_json(data.get('document'), bot)
        data['game'] = Game.de_json(data.get('game'), bot)
        data['photo'] = PhotoSize.de_list(data.get('photo'), bot)
        data['sticker'] = Sticker.de_json(data.get('sticker'), bot)
        data['video'] = Video.de_json(data.get('video'), bot)
        data['voice'] = Voice.de_json(data.get('voice'), bot)
        data['contact'] = Contact.de_json(data.get('contact'), bot)
        data['location'] = Location.de_json(data.get('location'), bot)
        data['venue'] = Venue.de_json(data.get('venue'), bot)
        data['new_chat_member'] = User.de_json(data.get('new_chat_member'), bot)
        data['left_chat_member'] = User.de_json(data.get('left_chat_member'), bot)
        data['new_chat_photo'] = PhotoSize.de_list(data.get('new_chat_photo'), bot)
        data['pinned_message'] = Message.de_json(data.get('pinned_message'), bot)
        data['invoice'] = Invoice.de_json(data.get('invoice'), bot)
        data['successful_payment'] = SuccessfulPayment.de_json(data.get('successful_payment'), bot)

        return Message(bot=bot, **data)

    def __getitem__(self, item):
        if item in self.__dict__.keys():
            return self.__dict__[item]
        elif item == 'chat_id':
            return self.chat.id

    def to_dict(self):
        """
        Returns:
            dict:
        """
        data = super(Message, self).to_dict()

        # Required
        data['from'] = data.pop('from_user', None)
        data['date'] = self._totimestamp(self.date)
        # Optionals
        if self.forward_date:
            data['forward_date'] = self._totimestamp(self.forward_date)
        if self.edit_date:
            data['edit_date'] = self._totimestamp(self.edit_date)
        if self.photo:
            data['photo'] = [p.to_dict() for p in self.photo]
        if self.entities:
            data['entities'] = [e.to_dict() for e in self.entities]
        if self.new_chat_photo:
            data['new_chat_photo'] = [p.to_dict() for p in self.new_chat_photo]

        return data

    @staticmethod
    def _fromtimestamp(unixtime):
        """
        Args:
            unixtime (int):

        Returns:
            datetime.datetime:
        """
        if not unixtime:
            return None

        return datetime.fromtimestamp(unixtime)

    @staticmethod
    def _totimestamp(dt_obj):
        """
        Args:
            dt_obj (:class:`datetime.datetime`):

        Returns:
            int:
        """
        if not dt_obj:
            return None

        try:
            # Python 3.3+
            return int(dt_obj.timestamp())
        except AttributeError:
            # Python 3 (< 3.3) and Python 2
            return int(mktime(dt_obj.timetuple()))

    def _quote(self, kwargs):
        """Modify kwargs for replying with or without quoting"""

        if 'reply_to_message_id' in kwargs:
            if 'quote' in kwargs:
                del kwargs['quote']

        elif 'quote' in kwargs:
            if kwargs['quote']:
                kwargs['reply_to_message_id'] = self.message_id

            del kwargs['quote']

        else:
            if self.chat.type != Chat.PRIVATE:
                kwargs['reply_to_message_id'] = self.message_id

    def reply_text(self, *args, **kwargs):
        """
        Shortcut for ``bot.sendMessage(update.message.chat_id, *args, **kwargs)``

        Keyword Args:
            quote (Optional[bool]): If set to ``True``, the message is sent as an actual reply to
                this message. If ``reply_to_message_id`` is passed in ``kwargs``, this parameter
                will be ignored. Default: ``True`` in group chats and ``False`` in private chats.
        """

        self._quote(kwargs)
        return self.bot.sendMessage(self.chat_id, *args, **kwargs)

    def reply_photo(self, *args, **kwargs):
        """
        Shortcut for ``bot.sendPhoto(update.message.chat_id, *args, **kwargs)``

        Keyword Args:
            quote (Optional[bool]): If set to ``True``, the photo is sent as an actual reply to
                this message. If ``reply_to_message_id`` is passed in ``kwargs``, this parameter
                will be ignored. Default: ``True`` in group chats and ``False`` in private chats.

        Returns:
            :class:`telegram.Message`: On success, instance representing the message posted.

        """

        self._quote(kwargs)
        return self.bot.sendPhoto(self.chat_id, *args, **kwargs)

    def reply_audio(self, *args, **kwargs):
        """
        Shortcut for ``bot.sendAudio(update.message.chat_id, *args, **kwargs)``

        Keyword Args:
            quote (Optional[bool]): If set to ``True``, the audio is sent as an actual reply to
                this message. If ``reply_to_message_id`` is passed in ``kwargs``, this parameter
                will be ignored. Default: ``True`` in group chats and ``False`` in private chats.

        Returns:
            :class:`telegram.Message`: On success, instance representing the message posted.

        """

        self._quote(kwargs)
        return self.bot.sendAudio(self.chat_id, *args, **kwargs)

    def reply_document(self, *args, **kwargs):
        """
        Shortcut for ``bot.sendDocument(update.message.chat_id, *args, **kwargs)``

        Keyword Args:
            quote (Optional[bool]): If set to ``True``, the document is sent as an actual reply to
                this message. If ``reply_to_message_id`` is passed in ``kwargs``, this parameter
                will be ignored. Default: ``True`` in group chats and ``False`` in private chats.

        Returns:
            :class:`telegram.Message`: On success, instance representing the message posted.

        """

        self._quote(kwargs)
        return self.bot.sendDocument(self.chat_id, *args, **kwargs)

    def reply_sticker(self, *args, **kwargs):
        """
        Shortcut for ``bot.sendSticker(update.message.chat_id, *args, **kwargs)``

        Keyword Args:
            quote (Optional[bool]): If set to ``True``, the sticker is sent as an actual reply to
                this message. If ``reply_to_message_id`` is passed in ``kwargs``, this parameter
                will be ignored. Default: ``True`` in group chats and ``False`` in private chats.

        Returns:
            :class:`telegram.Message`: On success, instance representing the message posted.

        """

        self._quote(kwargs)
        return self.bot.sendSticker(self.chat_id, *args, **kwargs)

    def reply_video(self, *args, **kwargs):
        """
        Shortcut for ``bot.sendVideo(update.message.chat_id, *args, **kwargs)``

        Keyword Args:
            quote (Optional[bool]): If set to ``True``, the video is sent as an actual reply to
                this message. If ``reply_to_message_id`` is passed in ``kwargs``, this parameter
                will be ignored. Default: ``True`` in group chats and ``False`` in private chats.

        Returns:
            :class:`telegram.Message`: On success, instance representing the message posted.

        """

        self._quote(kwargs)
        return self.bot.sendVideo(self.chat_id, *args, **kwargs)

    def reply_voice(self, *args, **kwargs):
        """
        Shortcut for ``bot.sendVoice(update.message.chat_id, *args, **kwargs)``

        Keyword Args:
            quote (Optional[bool]): If set to ``True``, the voice is sent as an actual reply to
                this message. If ``reply_to_message_id`` is passed in ``kwargs``, this parameter
                will be ignored. Default: ``True`` in group chats and ``False`` in private chats.

        Returns:
            :class:`telegram.Message`: On success, instance representing the message posted.

        """

        self._quote(kwargs)
        return self.bot.sendVoice(self.chat_id, *args, **kwargs)

    def reply_location(self, *args, **kwargs):
        """
        Shortcut for ``bot.sendLocation(update.message.chat_id, *args, **kwargs)``

        Keyword Args:
            quote (Optional[bool]): If set to ``True``, the location is sent as an actual reply to
                this message. If ``reply_to_message_id`` is passed in ``kwargs``, this parameter
                will be ignored. Default: ``True`` in group chats and ``False`` in private chats.

        Returns:
            :class:`telegram.Message`: On success, instance representing the message posted.

        """

        self._quote(kwargs)
        return self.bot.sendLocation(self.chat_id, *args, **kwargs)

    def reply_venue(self, *args, **kwargs):
        """
        Shortcut for ``bot.sendVenue(update.message.chat_id, *args, **kwargs)``

        Keyword Args:
            quote (Optional[bool]): If set to ``True``, the venue is sent as an actual reply to
                this message. If ``reply_to_message_id`` is passed in ``kwargs``, this parameter
                will be ignored. Default: ``True`` in group chats and ``False`` in private chats.

        Returns:
            :class:`telegram.Message`: On success, instance representing the message posted.

        """

        self._quote(kwargs)
        return self.bot.sendVenue(self.chat_id, *args, **kwargs)

    def reply_contact(self, *args, **kwargs):
        """
        Shortcut for ``bot.sendContact(update.message.chat_id, *args, **kwargs)``

        Keyword Args:
            quote (Optional[bool]): If set to ``True``, the contact is sent as an actual reply to
                this message. If ``reply_to_message_id`` is passed in ``kwargs``, this parameter
                will be ignored. Default: ``True`` in group chats and ``False`` in private chats.

        Returns:
            :class:`telegram.Message`: On success, instance representing the message posted.

        """

        self._quote(kwargs)
        return self.bot.sendContact(self.chat_id, *args, **kwargs)

    def forward(self, chat_id, disable_notification=False):
        """Shortcut for

            >>> bot.forwardMessage(chat_id=chat_id,
            ...                    from_chat_id=update.message.chat_id,
            ...                    disable_notification=disable_notification,
            ...                    message_id=update.message.message_id)

        Returns:
            :class:`telegram.Message`: On success, instance representing the message forwarded.

        """
        return self.bot.forwardMessage(
            chat_id=chat_id,
            from_chat_id=self.chat_id,
            disable_notification=disable_notification,
            message_id=self.message_id)

    def edit_text(self, *args, **kwargs):
        """
        Shortcut for

            >>> bot.editMessageText(chat_id=message.chat_id,
            ...                     message_id=message.message_id,
            ...                     *args, **kwargs)

        Note:
            You can only edit messages that the bot sent itself,
            therefore this method can only be used on the
            return value of the ``bot.send_*`` family of methods.

        """
        return self.bot.edit_message_text(
            chat_id=self.chat_id, message_id=self.message_id, *args, **kwargs)

    def edit_caption(self, *args, **kwargs):
        """
        Shortcut for

            >>> bot.editMessageCaption(chat_id=message.chat_id,
            ...                        message_id=message.message_id,
            ...                        *args, **kwargs)

        Note:
            You can only edit messages that the bot sent itself,
            therefore this method can only be used on the
            return value of the ``bot.send_*`` family of methods.
        """
        return self.bot.edit_message_caption(
            chat_id=self.chat_id, message_id=self.message_id, *args, **kwargs)

    def edit_reply_markup(self, *args, **kwargs):
        """
        Shortcut for

            >>> bot.editReplyMarkup(chat_id=message.chat_id,
            ...                     message_id=message.message_id,
            ...                     *args, **kwargs)

        Note:
            You can only edit messages that the bot sent itself,
            therefore this method can only be used on the
            return value of the ``bot.send_*`` family of methods.
        """
        return self.bot.edit_message_reply_markup(
            chat_id=self.chat_id, message_id=self.message_id, *args, **kwargs)

    def delete(self, *args, **kwargs):
        """
        Shortcut for

            >>> bot.delete_message(chat_id=message.chat_id,
            ...                   message_id=message.message_id,
            ...                   *args, **kwargs)

        Returns:
            bool: On success, `True` is returned.

        """
        return self.bot.delete_message(
            chat_id=self.chat_id, message_id=self.message_id, *args, **kwargs)

    def parse_entity(self, entity):
        """
        Returns the text from a given :class:`telegram.MessageEntity`.

        Note:
            This method is present because Telegram calculates the offset and length in
            UTF-16 codepoint pairs, which some versions of Python don't handle automatically.
            (That is, you can't just slice ``Message.text`` with the offset and length.)

        Args:
            entity (telegram.MessageEntity): The entity to extract the text from. It must be an
                entity that belongs to this message.

        Returns:
            str: The text of the given entity
        """
        # Is it a narrow build, if so we don't need to convert
        if sys.maxunicode == 0xffff:
            return self.text[entity.offset:entity.offset + entity.length]
        else:
            entity_text = self.text.encode('utf-16-le')
            entity_text = entity_text[entity.offset * 2:(entity.offset + entity.length) * 2]

        return entity_text.decode('utf-16-le')

    def parse_entities(self, types=None):
        """
        Returns a ``dict`` that maps :class:`telegram.MessageEntity` to ``str``.
        It contains entities from this message filtered by their ``type`` attribute as the key, and
        the text that each entity belongs to as the value of the ``dict``.

        Note:
            This method should always be used instead of the ``entities`` attribute, since it
            calculates the correct substring from the message text based on UTF-16 codepoints.
            See ``get_entity_text`` for more info.

        Args:
            types (Optional[list]): List of ``telegram.MessageEntity`` types as strings. If the
                ``type`` attribute of an entity is contained in this list, it will be returned.
                Defaults to a list of all types. All types can be found as constants in
                :class:`telegram.MessageEntity`.

        Returns:
            dict[:class:`telegram.MessageEntity`, ``str``]: A dictionary of entities mapped to the
                text that belongs to them, calculated based on UTF-16 codepoints.

        """
        if types is None:
            types = MessageEntity.ALL_TYPES

        return {
            entity: self.parse_entity(entity)
            for entity in self.entities if entity.type in types
        }

    @property
    def text_html(self):
        """
        Creates an html-formatted string from the markup entities found in the message
        (uses ``parse_entities``).

        Use this if you want to retrieve the original string sent by the bot, as opposed to the
        plain text with corresponding markup entities.

        Returns:
            str

        """
        entities = self.parse_entities()
        message_text = self.text
        markdown_text = ''
        last_offset = 0

        for entity, text in sorted(entities.items(), key=(lambda item: item[0].offset)):
            text = escape_html(text)

            if entity.type == MessageEntity.TEXT_LINK:
                insert = '<a href="{}">{}</a>'.format(entity.url, text)
            elif entity.type == MessageEntity.BOLD:
                insert = '<b>' + text + '</b>'
            elif entity.type == MessageEntity.ITALIC:
                insert = '<i>' + text + '</i>'
            elif entity.type == MessageEntity.CODE:
                insert = '<code>' + text + '</code>'
            elif entity.type == MessageEntity.PRE:
                insert = '<pre>' + text + '</pre>'
            else:
                insert = text

            markdown_text += escape_html(message_text[last_offset:entity.offset]) + insert
            last_offset = entity.offset + entity.length

        markdown_text += message_text[last_offset:]
        return markdown_text

    @property
    def text_markdown(self):
        """
        Creates a markdown-formatted string from the markup entities found in the message
        (uses ``parse_entities``).

        Use this if you want to retrieve the original string sent by the bot, as opposed to the
        plain text with corresponding markup entities.

        Returns:
            str
        """
        entities = self.parse_entities()
        message_text = self.text
        markdown_text = ''
        last_offset = 0

        for entity, text in sorted(entities.items(), key=(lambda item: item[0].offset)):
            text = escape_markdown(text)

            if entity.type == MessageEntity.TEXT_LINK:
                insert = '[{}]({})'.format(text, entity.url)
            elif entity.type == MessageEntity.BOLD:
                insert = '*' + text + '*'
            elif entity.type == MessageEntity.ITALIC:
                insert = '_' + text + '_'
            elif entity.type == MessageEntity.CODE:
                insert = '`' + text + '`'
            elif entity.type == MessageEntity.PRE:
                insert = '```' + text + '```'
            else:
                insert = text

            markdown_text += escape_markdown(message_text[last_offset:entity.offset]) + insert
            last_offset = entity.offset + entity.length

        markdown_text += message_text[last_offset:]
        return markdown_text<|MERGE_RESOLUTION|>--- conflicted
+++ resolved
@@ -23,12 +23,8 @@
 from time import mktime
 
 from telegram import (Audio, Contact, Document, Chat, Location, PhotoSize, Sticker, TelegramObject,
-<<<<<<< HEAD
                       User, Video, Voice, Venue, MessageEntity, Game, Invoice, SuccessfulPayment)
-=======
-                      User, Video, Voice, Venue, MessageEntity, Game)
 from telegram.utils.helpers import escape_html, escape_markdown
->>>>>>> 33512ffd
 
 
 class Message(TelegramObject):
