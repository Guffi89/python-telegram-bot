--- conflicted
+++ resolved
@@ -373,16 +373,12 @@
 
             # 3)
             elif isinstance(val, InputMedia) and val.parse_mode is DEFAULT_NONE:
-<<<<<<< HEAD
+                # Copy object as not to edit it in-place
+                val = copy(val)
                 val._unfreeze()  # pylint: disable=protected-access
                 val.parse_mode = self.defaults.parse_mode if self.defaults else None
                 val._freeze()  # pylint: disable=protected-access
-=======
-                # Copy object as not to edit it in-place
-                val = copy(val)
-                val.parse_mode = self.defaults.parse_mode if self.defaults else None
                 data[key] = val
->>>>>>> e58cbcdb
             elif key == "media" and isinstance(val, list):
                 # Copy objects as not to edit them in-place
                 copy_list = [copy(media) for media in val]
@@ -390,11 +386,9 @@
                     if media.parse_mode is DEFAULT_NONE:
                         media._unfreeze()  # pylint: disable=protected-access
                         media.parse_mode = self.defaults.parse_mode if self.defaults else None
-<<<<<<< HEAD
                         media._freeze()  # pylint: disable=protected-access
-=======
+
                 data[key] = copy_list
->>>>>>> e58cbcdb
 
     def _replace_keyboard(self, reply_markup: Optional[ReplyMarkup]) -> Optional[ReplyMarkup]:
         # If the reply_markup is an inline keyboard and we allow arbitrary callback data, let the
@@ -571,14 +565,11 @@
         `obj`.
         Overriding this to call insert the actual desired default values.
         """
-<<<<<<< HEAD
-        res._unfreeze()  # pylint: disable=protected-access
-=======
         # Copy the objects that need modification to avoid modifying the original object
         copied = False
->>>>>>> e58cbcdb
         if hasattr(res, "parse_mode") and res.parse_mode is DEFAULT_NONE:
             res = copy(res)
+            res._unfreeze()  # pylint: disable=protected-access
             copied = True
             res.parse_mode = self.defaults.parse_mode if self.defaults else None
         if hasattr(res, "input_message_content") and res.input_message_content:
@@ -602,11 +593,9 @@
                     self.defaults.disable_web_page_preview if self.defaults else None
                 )
 
-<<<<<<< HEAD
         res._freeze()  # pylint: disable=protected-access
-=======
+
         return res
->>>>>>> e58cbcdb
 
     async def stop_poll(
         self,
