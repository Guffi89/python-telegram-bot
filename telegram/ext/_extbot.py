#!/usr/bin/env python
# pylint: disable=too-many-arguments
#
# A library that provides a Python interface to the Telegram Bot API
# Copyright (C) 2015-2022
# Leandro Toledo de Souza <devs@python-telegram-bot.org>
#
# This program is free software: you can redistribute it and/or modify
# it under the terms of the GNU Lesser Public License as published by
# the Free Software Foundation, either version 3 of the License, or
# (at your option) any later version.
#
# This program is distributed in the hope that it will be useful,
# but WITHOUT ANY WARRANTY; without even the implied warranty of
# MERCHANTABILITY or FITNESS FOR A PARTICULAR PURPOSE.  See the
# GNU Lesser Public License for more details.
#
# You should have received a copy of the GNU Lesser Public License
# along with this program.  If not, see [http://www.gnu.org/licenses/].
"""This module contains an object that represents a Telegram Bot with convenience extensions."""
from copy import copy
from datetime import datetime
from typing import (
    TYPE_CHECKING,
    Callable,
    Dict,
    Generic,
    List,
    Optional,
    Sequence,
    Tuple,
    TypeVar,
    Union,
    cast,
    no_type_check,
    overload,
)
from uuid import uuid4

from telegram import (
    Animation,
    Audio,
    Bot,
    BotCommand,
    BotCommandScope,
    CallbackQuery,
    Chat,
    ChatAdministratorRights,
    ChatInviteLink,
    ChatMember,
    ChatPermissions,
    ChatPhoto,
    Contact,
    Document,
    File,
    GameHighScore,
    InlineKeyboardMarkup,
    InputMedia,
    Location,
    MaskPosition,
    MenuButton,
    Message,
    MessageId,
    PassportElementError,
    PhotoSize,
    Poll,
    SentWebAppMessage,
    ShippingOption,
    Sticker,
    StickerSet,
    Update,
    User,
    UserProfilePhotos,
    Venue,
    Video,
    VideoNote,
    Voice,
    WebhookInfo,
)
from telegram._utils.datetime import to_timestamp
from telegram._utils.defaultvalue import DEFAULT_NONE, DefaultValue
from telegram._utils.types import DVInput, FileInput, JSONDict, ODVInput, ReplyMarkup
from telegram.ext._callbackdatacache import CallbackDataCache
from telegram.ext._utils.types import RLARGS
from telegram.request import BaseRequest

if TYPE_CHECKING:
    from telegram import (
        InlineQueryResult,
        InputMediaAudio,
        InputMediaDocument,
        InputMediaPhoto,
        InputMediaVideo,
        LabeledPrice,
        MessageEntity,
    )
    from telegram.ext import BaseRateLimiter, Defaults

HandledTypes = TypeVar("HandledTypes", bound=Union[Message, CallbackQuery, Chat])


class ExtBot(Bot, Generic[RLARGS]):
    """This object represents a Telegram Bot with convenience extensions.

    Warning:
        Not to be confused with :class:`telegram.Bot`.

    For the documentation of the arguments, methods and attributes, please see
    :class:`telegram.Bot`.

    All API methods of this class have an additional keyword argument ``rate_limit_args``.
    This can be used to pass additional information to the rate limiter, specifically to
    :paramref:`telegram.ext.BaseRateLimiter.process_request.rate_limit_args`.

    Warning:
        * The keyword argument ``rate_limit_args`` can `not` be used, if :attr:`rate_limiter`
          is :obj:`None`.
        * The method :meth:`~telegram.Bot.get_updates` is the only method that does not have the
          additional argument, as this method will never be rate limited.

    .. seealso:: `Arbitrary Callback Example <examples.arbitrarycallbackdatabot.html>`_,
        `Arbitrary callback_data <https://github.com/python-telegram-bot/
        python-telegram-bot/wiki/Arbitrary-callback_data>`_

    .. versionadded:: 13.6

    .. versionchanged:: 20.0
        Removed the attribute ``arbitrary_callback_data``. You can instead use
        :attr:`bot.callback_data_cache.maxsize <telegram.ext.CallbackDataCache.maxsize>` to
        access the size of the cache.

    Args:
        defaults (:class:`telegram.ext.Defaults`, optional): An object containing default values to
            be used if not set explicitly in the bot methods.
        arbitrary_callback_data (:obj:`bool` | :obj:`int`, optional): Whether to
            allow arbitrary objects as callback data for :class:`telegram.InlineKeyboardButton`.
            Pass an integer to specify the maximum number of objects cached in memory. For more
            details, please see our `wiki <https://github.com/python-telegram-bot\
                /python-telegram-bot/wiki/Arbitrary-callback_data>`_. Defaults to :obj:`False`.
        rate_limiter (:class:`telegram.ext.BaseRateLimiter`, optional): A rate limiter to use for
            limiting the number of requests made by the bot per time interval.

            .. versionadded:: 20.0
<<<<<<< HEAD
    Attributes:
        arbitrary_callback_data (:obj:`bool` | :obj:`int`): Whether this bot instance
            allows to use arbitrary objects as callback data for
            :class:`telegram.InlineKeyboardButton`.
        callback_data_cache (:class:`telegram.ext.CallbackDataCache`): The cache for objects passed
            as callback data for :class:`telegram.InlineKeyboardButton`.
=======
>>>>>>> fb874184

    """

    __slots__ = ("_callback_data_cache", "_defaults", "_rate_limiter")

    # using object() would be a tiny bit safer, but a string plays better with the typing setup
    __RL_KEY = uuid4().hex

    @overload
    def __init__(
        self: "ExtBot[None]",
        token: str,
        base_url: str = "https://api.telegram.org/bot",
        base_file_url: str = "https://api.telegram.org/file/bot",
        request: BaseRequest = None,
        get_updates_request: BaseRequest = None,
        private_key: bytes = None,
        private_key_password: bytes = None,
        defaults: "Defaults" = None,
        arbitrary_callback_data: Union[bool, int] = False,
        local_mode: bool = False,
    ):
        ...

    @overload
    def __init__(
        self: "ExtBot[RLARGS]",
        token: str,
        base_url: str = "https://api.telegram.org/bot",
        base_file_url: str = "https://api.telegram.org/file/bot",
        request: BaseRequest = None,
        get_updates_request: BaseRequest = None,
        private_key: bytes = None,
        private_key_password: bytes = None,
        defaults: "Defaults" = None,
        arbitrary_callback_data: Union[bool, int] = False,
        local_mode: bool = False,
        rate_limiter: "BaseRateLimiter[RLARGS]" = None,
    ):
        ...

    def __init__(
        self,
        token: str,
        base_url: str = "https://api.telegram.org/bot",
        base_file_url: str = "https://api.telegram.org/file/bot",
        request: BaseRequest = None,
        get_updates_request: BaseRequest = None,
        private_key: bytes = None,
        private_key_password: bytes = None,
        defaults: "Defaults" = None,
        arbitrary_callback_data: Union[bool, int] = False,
        local_mode: bool = False,
        rate_limiter: "BaseRateLimiter" = None,
    ):
        super().__init__(
            token=token,
            base_url=base_url,
            base_file_url=base_file_url,
            request=request,
            get_updates_request=get_updates_request,
            private_key=private_key,
            private_key_password=private_key_password,
            local_mode=local_mode,
        )
        self._defaults = defaults
        self._rate_limiter = rate_limiter
        self._callback_data_cache: Optional[CallbackDataCache] = None

        # set up callback_data
        if arbitrary_callback_data is False:
            return

        if not isinstance(arbitrary_callback_data, bool):
            maxsize = cast(int, arbitrary_callback_data)
        else:
            maxsize = 1024

        self._callback_data_cache = CallbackDataCache(bot=self, maxsize=maxsize)

    @property
    def callback_data_cache(self) -> Optional[CallbackDataCache]:
        """:class:`telegram.ext.CallbackDataCache`: Optional. The cache for
        objects passed as callback data for :class:`telegram.InlineKeyboardButton`.

        .. versionchanged:: 20.0
           * This property is now read-only.
           * This property is now optional and can be :obj:`None` if
             :paramref:`~telegram.ext.ExtBot.arbitrary_callback_data` is set to :obj:`False`.
        """
        return self._callback_data_cache

    async def initialize(self) -> None:
        """See :meth:`telegram.Bot.initialize`. Also initializes the
        :paramref:`ExtBot.rate_limiter` (if set)
        by calling :meth:`telegram.ext.BaseRateLimiter.initialize`.
        """
        # Initialize before calling super, because super calls get_me
        if self.rate_limiter:
            await self.rate_limiter.initialize()
        await super().initialize()

    async def shutdown(self) -> None:
        """See :meth:`telegram.Bot.shutdown`. Also shuts down the
        :paramref:`ExtBot.rate_limiter` (if set) by
        calling :meth:`telegram.ext.BaseRateLimiter.shutdown`.
        """
        # Shut down the rate limiter before shutting down the request objects!
        if self.rate_limiter:
            await self.rate_limiter.shutdown()
        await super().shutdown()

    @classmethod
    def _merge_api_rl_kwargs(
        cls, api_kwargs: Optional[JSONDict], rate_limit_args: Optional[RLARGS]
    ) -> Optional[JSONDict]:
        """Inserts the `rate_limit_args` into `api_kwargs` with the special key `__RL_KEY` so
        that we can extract them later without having to modify the `telegram.Bot` class.
        """
        if not rate_limit_args:
            return api_kwargs
        if api_kwargs is None:
            api_kwargs = {}
        api_kwargs[cls.__RL_KEY] = rate_limit_args
        return api_kwargs

    @classmethod
    def _extract_rl_kwargs(cls, data: Optional[JSONDict]) -> Optional[RLARGS]:
        """Extracts the `rate_limit_args` from `data` if it exists."""
        if not data:
            return None
        return data.pop(cls.__RL_KEY, None)

    async def _do_post(
        self,
        endpoint: str,
        data: JSONDict,
        *,
        read_timeout: ODVInput[float] = DEFAULT_NONE,
        write_timeout: ODVInput[float] = DEFAULT_NONE,
        connect_timeout: ODVInput[float] = DEFAULT_NONE,
        pool_timeout: ODVInput[float] = DEFAULT_NONE,
    ) -> Union[bool, JSONDict, None]:
        """Order of method calls is: Bot.some_method -> Bot._post -> Bot._do_post.
        So we can override Bot._do_post to add rate limiting.
        """
        rate_limit_args = self._extract_rl_kwargs(data)
        if not self.rate_limiter and rate_limit_args is not None:
            raise ValueError(
                "`rate_limit_args` can only be used if a `ExtBot.rate_limiter` is set."
            )

        # getting updates should not be rate limited!
        if endpoint == "getUpdates" or not self.rate_limiter:
            return await super()._do_post(
                endpoint=endpoint,
                data=data,
                write_timeout=write_timeout,
                connect_timeout=connect_timeout,
                pool_timeout=pool_timeout,
                read_timeout=read_timeout,
            )

        kwargs = {
            "read_timeout": read_timeout,
            "write_timeout": write_timeout,
            "connect_timeout": connect_timeout,
            "pool_timeout": pool_timeout,
        }
        self._logger.debug(
            "Passing request through rate limiter of type %s with rate_limit_args %s",
            type(self.rate_limiter),
            rate_limit_args,
        )
        return await self.rate_limiter.process_request(
            callback=super()._do_post,
            args=(endpoint, data),
            kwargs=kwargs,
            endpoint=endpoint,
            data=data,
            rate_limit_args=rate_limit_args,
        )

    @property
    def defaults(self) -> Optional["Defaults"]:
        """The :class:`telegram.ext.Defaults` used by this bot, if any."""
        # This is a property because defaults shouldn't be changed at runtime
        return self._defaults

    @property
    def rate_limiter(self) -> Optional["BaseRateLimiter"]:
        """The :class:`telegram.ext.BaseRateLimiter` used by this bot, if any.

        .. versionadded:: 20.0
        """
        # This is a property because the rate limiter shouldn't be changed at runtime
        return self._rate_limiter

    def _insert_defaults(self, data: Dict[str, object]) -> None:
        """Inserts the defaults values for optional kwargs for which tg.ext.Defaults provides
        convenience functionality, i.e. the kwargs with a tg.utils.helpers.DefaultValue default

        data is edited in-place. As timeout is not passed via the kwargs, it needs to be passed
        separately and gets returned.

        This can only work, if all kwargs that may have defaults are passed in data!
        """
        # if we have Defaults, we
        # 1) replace all DefaultValue instances with the relevant Defaults value. If there is none,
        #    we fall back to the default value of the bot method
        # 2) convert all datetime.datetime objects to timestamps wrt the correct default timezone
        # 3) set the correct parse_mode for all InputMedia objects
        for key, val in data.items():
            # 1)
            if isinstance(val, DefaultValue):
                data[key] = (
                    self.defaults.api_defaults.get(key, val.value)
                    if self.defaults
                    else DefaultValue.get_value(val)
                )

            # 2)
            elif isinstance(val, datetime):
                data[key] = to_timestamp(
                    val, tzinfo=self.defaults.tzinfo if self.defaults else None
                )

            # 3)
            elif isinstance(val, InputMedia) and val.parse_mode is DEFAULT_NONE:
                val.parse_mode = self.defaults.parse_mode if self.defaults else None
            elif key == "media" and isinstance(val, list):
                for media in val:
                    if media.parse_mode is DEFAULT_NONE:
                        media.parse_mode = self.defaults.parse_mode if self.defaults else None

    def _replace_keyboard(self, reply_markup: Optional[ReplyMarkup]) -> Optional[ReplyMarkup]:
        # If the reply_markup is an inline keyboard and we allow arbitrary callback data, let the
        # CallbackDataCache build a new keyboard with the data replaced. Otherwise return the input
        if isinstance(reply_markup, InlineKeyboardMarkup) and self.callback_data_cache is not None:
            return self.callback_data_cache.process_keyboard(reply_markup)

        return reply_markup

    def insert_callback_data(self, update: Update) -> None:
        """If this bot allows for arbitrary callback data, this inserts the cached data into all
        corresponding buttons within this update.

        Note:
            Checks :attr:`telegram.Message.via_bot` and :attr:`telegram.Message.from_user`
            to figure out if a) a reply markup exists and b) it was actually sent by this
            bot. If not, the message will be returned unchanged.

            Note that this will fail for channel posts, as :attr:`telegram.Message.from_user` is
            :obj:`None` for those! In the corresponding reply markups, the callback data will be
            replaced by :class:`telegram.ext.InvalidCallbackData`.

        Warning:
            *In place*, i.e. the passed :class:`telegram.Message` will be changed!

        Args:
            update (:class:`telegram.Update`): The update.

        """
        # The only incoming updates that can directly contain a message sent by the bot itself are:
        # * CallbackQueries
        # * Messages where the pinned_message is sent by the bot
        # * Messages where the reply_to_message is sent by the bot
        # * Messages where via_bot is the bot
        # Finally there is effective_chat.pinned message, but that's only returned in get_chat
        if update.callback_query:
            self._insert_callback_data(update.callback_query)
        # elif instead of if, as effective_message includes callback_query.message
        # and that has already been processed
        elif update.effective_message:
            self._insert_callback_data(update.effective_message)

    def _insert_callback_data(self, obj: HandledTypes) -> HandledTypes:
        if self.callback_data_cache is None:
            return obj

        if isinstance(obj, CallbackQuery):
            self.callback_data_cache.process_callback_query(obj)
            return obj  # type: ignore[return-value]

        if isinstance(obj, Message):
            if obj.reply_to_message:
                # reply_to_message can't contain further reply_to_messages, so no need to check
                self.callback_data_cache.process_message(obj.reply_to_message)
                if obj.reply_to_message.pinned_message:
                    # pinned messages can't contain reply_to_message, no need to check
                    self.callback_data_cache.process_message(obj.reply_to_message.pinned_message)
            if obj.pinned_message:
                # pinned messages can't contain reply_to_message, no need to check
                self.callback_data_cache.process_message(obj.pinned_message)

            # Finally, handle the message itself
            self.callback_data_cache.process_message(message=obj)
            return obj  # type: ignore[return-value]

        if isinstance(obj, Chat) and obj.pinned_message:
            self.callback_data_cache.process_message(obj.pinned_message)

        return obj

    async def _send_message(
        self,
        endpoint: str,
        data: JSONDict,
        reply_to_message_id: int = None,
        disable_notification: ODVInput[bool] = DEFAULT_NONE,
        reply_markup: ReplyMarkup = None,
        allow_sending_without_reply: ODVInput[bool] = DEFAULT_NONE,
        protect_content: ODVInput[bool] = DEFAULT_NONE,
        *,
        read_timeout: ODVInput[float] = DEFAULT_NONE,
        write_timeout: ODVInput[float] = DEFAULT_NONE,
        connect_timeout: ODVInput[float] = DEFAULT_NONE,
        pool_timeout: ODVInput[float] = DEFAULT_NONE,
        api_kwargs: JSONDict = None,
    ) -> Union[bool, Message]:
        # We override this method to call self._replace_keyboard and self._insert_callback_data.
        # This covers most methods that have a reply_markup
        result = await super()._send_message(
            endpoint=endpoint,
            data=data,
            reply_to_message_id=reply_to_message_id,
            disable_notification=disable_notification,
            reply_markup=self._replace_keyboard(reply_markup),
            allow_sending_without_reply=allow_sending_without_reply,
            protect_content=protect_content,
            read_timeout=read_timeout,
            write_timeout=write_timeout,
            connect_timeout=connect_timeout,
            pool_timeout=pool_timeout,
            api_kwargs=api_kwargs,
        )
        if isinstance(result, Message):
            self._insert_callback_data(result)
        return result

    async def get_updates(
        self,
        offset: int = None,
        limit: int = None,
        timeout: float = None,
        allowed_updates: List[str] = None,
        *,
        read_timeout: float = 2,
        write_timeout: ODVInput[float] = DEFAULT_NONE,
        connect_timeout: ODVInput[float] = DEFAULT_NONE,
        pool_timeout: ODVInput[float] = DEFAULT_NONE,
        api_kwargs: JSONDict = None,
    ) -> List[Update]:
        updates = await super().get_updates(
            offset=offset,
            limit=limit,
            timeout=timeout,
            allowed_updates=allowed_updates,
            read_timeout=read_timeout,
            write_timeout=write_timeout,
            connect_timeout=connect_timeout,
            pool_timeout=pool_timeout,
            api_kwargs=api_kwargs,
        )

        for update in updates:
            self.insert_callback_data(update)

        return updates

    def _effective_inline_results(
        self,
        results: Union[
            Sequence["InlineQueryResult"], Callable[[int], Optional[Sequence["InlineQueryResult"]]]
        ],
        next_offset: str = None,
        current_offset: str = None,
    ) -> Tuple[Sequence["InlineQueryResult"], Optional[str]]:
        """This method is called by Bot.answer_inline_query to build the actual results list.
        Overriding this to call self._replace_keyboard suffices
        """
        effective_results, next_offset = super()._effective_inline_results(
            results=results, next_offset=next_offset, current_offset=current_offset
        )

        # Process arbitrary callback
        if self.callback_data_cache is None:
            return effective_results, next_offset
        results = []
        for result in effective_results:
            # All currently existingInlineQueryResults have a reply_markup, but future ones
            # might not have. Better be save than sorry
            if not hasattr(result, "reply_markup"):
                results.append(result)
            else:
                # We build a new result in case the user wants to use the same object in
                # different places
                new_result = copy(result)
                markup = self._replace_keyboard(result.reply_markup)  # type: ignore[attr-defined]
                new_result.reply_markup = markup  # type: ignore[attr-defined]
                results.append(new_result)

        return results, next_offset

    @no_type_check  # mypy doesn't play too well with hasattr
    def _insert_defaults_for_ilq_results(self, res: "InlineQueryResult") -> None:
        """This method is called by Bot.answer_inline_query to replace `DefaultValue(obj)` with
        `obj`.
        Overriding this to call insert the actual desired default values.
        """
        if hasattr(res, "parse_mode") and res.parse_mode is DEFAULT_NONE:
            res.parse_mode = self.defaults.parse_mode if self.defaults else None
        if hasattr(res, "input_message_content") and res.input_message_content:
            if (
                hasattr(res.input_message_content, "parse_mode")
                and res.input_message_content.parse_mode is DEFAULT_NONE
            ):
                res.input_message_content.parse_mode = (
                    self.defaults.parse_mode if self.defaults else None
                )
            if (
                hasattr(res.input_message_content, "disable_web_page_preview")
                and res.input_message_content.disable_web_page_preview is DEFAULT_NONE
            ):
                res.input_message_content.disable_web_page_preview = (
                    self.defaults.disable_web_page_preview if self.defaults else None
                )

    async def stop_poll(
        self,
        chat_id: Union[int, str],
        message_id: int,
        reply_markup: InlineKeyboardMarkup = None,
        *,
        read_timeout: ODVInput[float] = DEFAULT_NONE,
        write_timeout: ODVInput[float] = DEFAULT_NONE,
        connect_timeout: ODVInput[float] = DEFAULT_NONE,
        pool_timeout: ODVInput[float] = DEFAULT_NONE,
        api_kwargs: JSONDict = None,
        rate_limit_args: RLARGS = None,
    ) -> Poll:
        # We override this method to call self._replace_keyboard
        return await super().stop_poll(
            chat_id=chat_id,
            message_id=message_id,
            reply_markup=self._replace_keyboard(reply_markup),
            read_timeout=read_timeout,
            write_timeout=write_timeout,
            connect_timeout=connect_timeout,
            pool_timeout=pool_timeout,
            api_kwargs=self._merge_api_rl_kwargs(api_kwargs, rate_limit_args),
        )

    async def copy_message(
        self,
        chat_id: Union[int, str],
        from_chat_id: Union[str, int],
        message_id: int,
        caption: str = None,
        parse_mode: ODVInput[str] = DEFAULT_NONE,
        caption_entities: Union[Tuple["MessageEntity", ...], List["MessageEntity"]] = None,
        disable_notification: DVInput[bool] = DEFAULT_NONE,
        reply_to_message_id: int = None,
        allow_sending_without_reply: DVInput[bool] = DEFAULT_NONE,
        reply_markup: ReplyMarkup = None,
        protect_content: ODVInput[bool] = DEFAULT_NONE,
        *,
        read_timeout: ODVInput[float] = DEFAULT_NONE,
        write_timeout: ODVInput[float] = DEFAULT_NONE,
        connect_timeout: ODVInput[float] = DEFAULT_NONE,
        pool_timeout: ODVInput[float] = DEFAULT_NONE,
        api_kwargs: JSONDict = None,
        rate_limit_args: RLARGS = None,
    ) -> MessageId:
        # We override this method to call self._replace_keyboard
        return await super().copy_message(
            chat_id=chat_id,
            from_chat_id=from_chat_id,
            message_id=message_id,
            caption=caption,
            parse_mode=parse_mode,
            caption_entities=caption_entities,
            disable_notification=disable_notification,
            reply_to_message_id=reply_to_message_id,
            allow_sending_without_reply=allow_sending_without_reply,
            reply_markup=self._replace_keyboard(reply_markup),
            protect_content=protect_content,
            read_timeout=read_timeout,
            write_timeout=write_timeout,
            connect_timeout=connect_timeout,
            pool_timeout=pool_timeout,
            api_kwargs=self._merge_api_rl_kwargs(api_kwargs, rate_limit_args),
        )

    async def get_chat(
        self,
        chat_id: Union[str, int],
        *,
        read_timeout: ODVInput[float] = DEFAULT_NONE,
        write_timeout: ODVInput[float] = DEFAULT_NONE,
        connect_timeout: ODVInput[float] = DEFAULT_NONE,
        pool_timeout: ODVInput[float] = DEFAULT_NONE,
        api_kwargs: JSONDict = None,
        rate_limit_args: RLARGS = None,
    ) -> Chat:
        # We override this method to call self._insert_callback_data
        result = await super().get_chat(
            chat_id=chat_id,
            read_timeout=read_timeout,
            write_timeout=write_timeout,
            connect_timeout=connect_timeout,
            pool_timeout=pool_timeout,
            api_kwargs=self._merge_api_rl_kwargs(api_kwargs, rate_limit_args),
        )
        return self._insert_callback_data(result)

    async def add_sticker_to_set(
        self,
        user_id: Union[str, int],
        name: str,
        emojis: str,
        png_sticker: FileInput = None,
        mask_position: MaskPosition = None,
        tgs_sticker: FileInput = None,
        webm_sticker: FileInput = None,
        *,
        read_timeout: ODVInput[float] = DEFAULT_NONE,
        write_timeout: ODVInput[float] = 20,
        connect_timeout: ODVInput[float] = DEFAULT_NONE,
        pool_timeout: ODVInput[float] = DEFAULT_NONE,
        api_kwargs: JSONDict = None,
        rate_limit_args: RLARGS = None,
    ) -> bool:
        return await super().add_sticker_to_set(
            user_id=user_id,
            name=name,
            emojis=emojis,
            png_sticker=png_sticker,
            mask_position=mask_position,
            tgs_sticker=tgs_sticker,
            webm_sticker=webm_sticker,
            read_timeout=read_timeout,
            write_timeout=write_timeout,
            connect_timeout=connect_timeout,
            pool_timeout=pool_timeout,
            api_kwargs=self._merge_api_rl_kwargs(api_kwargs, rate_limit_args),
        )

    async def answer_callback_query(
        self,
        callback_query_id: str,
        text: str = None,
        show_alert: bool = None,
        url: str = None,
        cache_time: int = None,
        *,
        read_timeout: ODVInput[float] = DEFAULT_NONE,
        write_timeout: ODVInput[float] = DEFAULT_NONE,
        connect_timeout: ODVInput[float] = DEFAULT_NONE,
        pool_timeout: ODVInput[float] = DEFAULT_NONE,
        api_kwargs: JSONDict = None,
        rate_limit_args: RLARGS = None,
    ) -> bool:
        return await super().answer_callback_query(
            callback_query_id=callback_query_id,
            text=text,
            show_alert=show_alert,
            url=url,
            cache_time=cache_time,
            read_timeout=read_timeout,
            write_timeout=write_timeout,
            connect_timeout=connect_timeout,
            pool_timeout=pool_timeout,
            api_kwargs=self._merge_api_rl_kwargs(api_kwargs, rate_limit_args),
        )

    async def answer_inline_query(
        self,
        inline_query_id: str,
        results: Union[
            Sequence["InlineQueryResult"], Callable[[int], Optional[Sequence["InlineQueryResult"]]]
        ],
        cache_time: int = None,
        is_personal: bool = None,
        next_offset: str = None,
        switch_pm_text: str = None,
        switch_pm_parameter: str = None,
        *,
        current_offset: str = None,
        read_timeout: ODVInput[float] = DEFAULT_NONE,
        write_timeout: ODVInput[float] = DEFAULT_NONE,
        connect_timeout: ODVInput[float] = DEFAULT_NONE,
        pool_timeout: ODVInput[float] = DEFAULT_NONE,
        api_kwargs: JSONDict = None,
        rate_limit_args: RLARGS = None,
    ) -> bool:
        return await super().answer_inline_query(
            inline_query_id=inline_query_id,
            results=results,
            cache_time=cache_time,
            is_personal=is_personal,
            next_offset=next_offset,
            switch_pm_text=switch_pm_text,
            switch_pm_parameter=switch_pm_parameter,
            current_offset=current_offset,
            read_timeout=read_timeout,
            write_timeout=write_timeout,
            connect_timeout=connect_timeout,
            pool_timeout=pool_timeout,
            api_kwargs=self._merge_api_rl_kwargs(api_kwargs, rate_limit_args),
        )

    async def answer_pre_checkout_query(
        self,
        pre_checkout_query_id: str,
        ok: bool,
        error_message: str = None,
        *,
        read_timeout: ODVInput[float] = DEFAULT_NONE,
        write_timeout: ODVInput[float] = DEFAULT_NONE,
        connect_timeout: ODVInput[float] = DEFAULT_NONE,
        pool_timeout: ODVInput[float] = DEFAULT_NONE,
        api_kwargs: JSONDict = None,
        rate_limit_args: RLARGS = None,
    ) -> bool:
        return await super().answer_pre_checkout_query(
            pre_checkout_query_id=pre_checkout_query_id,
            ok=ok,
            error_message=error_message,
            read_timeout=read_timeout,
            write_timeout=write_timeout,
            connect_timeout=connect_timeout,
            pool_timeout=pool_timeout,
            api_kwargs=self._merge_api_rl_kwargs(api_kwargs, rate_limit_args),
        )

    async def answer_shipping_query(
        self,
        shipping_query_id: str,
        ok: bool,
        shipping_options: List[ShippingOption] = None,
        error_message: str = None,
        *,
        read_timeout: ODVInput[float] = DEFAULT_NONE,
        write_timeout: ODVInput[float] = DEFAULT_NONE,
        connect_timeout: ODVInput[float] = DEFAULT_NONE,
        pool_timeout: ODVInput[float] = DEFAULT_NONE,
        api_kwargs: JSONDict = None,
        rate_limit_args: RLARGS = None,
    ) -> bool:
        return await super().answer_shipping_query(
            shipping_query_id=shipping_query_id,
            ok=ok,
            shipping_options=shipping_options,
            error_message=error_message,
            read_timeout=read_timeout,
            write_timeout=write_timeout,
            connect_timeout=connect_timeout,
            pool_timeout=pool_timeout,
            api_kwargs=self._merge_api_rl_kwargs(api_kwargs, rate_limit_args),
        )

    async def answer_web_app_query(
        self,
        web_app_query_id: str,
        result: "InlineQueryResult",
        *,
        read_timeout: ODVInput[float] = DEFAULT_NONE,
        write_timeout: ODVInput[float] = DEFAULT_NONE,
        connect_timeout: ODVInput[float] = DEFAULT_NONE,
        pool_timeout: ODVInput[float] = DEFAULT_NONE,
        api_kwargs: JSONDict = None,
        rate_limit_args: RLARGS = None,
    ) -> SentWebAppMessage:
        return await super().answer_web_app_query(
            web_app_query_id=web_app_query_id,
            result=result,
            read_timeout=read_timeout,
            write_timeout=write_timeout,
            connect_timeout=connect_timeout,
            pool_timeout=pool_timeout,
            api_kwargs=self._merge_api_rl_kwargs(api_kwargs, rate_limit_args),
        )

    async def approve_chat_join_request(
        self,
        chat_id: Union[str, int],
        user_id: int,
        *,
        read_timeout: ODVInput[float] = DEFAULT_NONE,
        write_timeout: ODVInput[float] = DEFAULT_NONE,
        connect_timeout: ODVInput[float] = DEFAULT_NONE,
        pool_timeout: ODVInput[float] = DEFAULT_NONE,
        api_kwargs: JSONDict = None,
        rate_limit_args: RLARGS = None,
    ) -> bool:
        return await super().approve_chat_join_request(
            chat_id=chat_id,
            user_id=user_id,
            read_timeout=read_timeout,
            write_timeout=write_timeout,
            connect_timeout=connect_timeout,
            pool_timeout=pool_timeout,
            api_kwargs=self._merge_api_rl_kwargs(api_kwargs, rate_limit_args),
        )

    async def ban_chat_member(
        self,
        chat_id: Union[str, int],
        user_id: Union[str, int],
        until_date: Union[int, datetime] = None,
        revoke_messages: bool = None,
        *,
        read_timeout: ODVInput[float] = DEFAULT_NONE,
        write_timeout: ODVInput[float] = DEFAULT_NONE,
        connect_timeout: ODVInput[float] = DEFAULT_NONE,
        pool_timeout: ODVInput[float] = DEFAULT_NONE,
        api_kwargs: JSONDict = None,
        rate_limit_args: RLARGS = None,
    ) -> bool:
        return await super().ban_chat_member(
            chat_id=chat_id,
            user_id=user_id,
            until_date=until_date,
            revoke_messages=revoke_messages,
            read_timeout=read_timeout,
            write_timeout=write_timeout,
            connect_timeout=connect_timeout,
            pool_timeout=pool_timeout,
            api_kwargs=self._merge_api_rl_kwargs(api_kwargs, rate_limit_args),
        )

    async def ban_chat_sender_chat(
        self,
        chat_id: Union[str, int],
        sender_chat_id: int,
        *,
        read_timeout: ODVInput[float] = DEFAULT_NONE,
        write_timeout: ODVInput[float] = DEFAULT_NONE,
        connect_timeout: ODVInput[float] = DEFAULT_NONE,
        pool_timeout: ODVInput[float] = DEFAULT_NONE,
        api_kwargs: JSONDict = None,
        rate_limit_args: RLARGS = None,
    ) -> bool:
        return await super().ban_chat_sender_chat(
            chat_id=chat_id,
            sender_chat_id=sender_chat_id,
            read_timeout=read_timeout,
            write_timeout=write_timeout,
            connect_timeout=connect_timeout,
            pool_timeout=pool_timeout,
            api_kwargs=self._merge_api_rl_kwargs(api_kwargs, rate_limit_args),
        )

    async def create_chat_invite_link(
        self,
        chat_id: Union[str, int],
        expire_date: Union[int, datetime] = None,
        member_limit: int = None,
        name: str = None,
        creates_join_request: bool = None,
        *,
        read_timeout: ODVInput[float] = DEFAULT_NONE,
        write_timeout: ODVInput[float] = DEFAULT_NONE,
        connect_timeout: ODVInput[float] = DEFAULT_NONE,
        pool_timeout: ODVInput[float] = DEFAULT_NONE,
        api_kwargs: JSONDict = None,
        rate_limit_args: RLARGS = None,
    ) -> ChatInviteLink:
        return await super().create_chat_invite_link(
            chat_id=chat_id,
            expire_date=expire_date,
            member_limit=member_limit,
            name=name,
            creates_join_request=creates_join_request,
            read_timeout=read_timeout,
            write_timeout=write_timeout,
            connect_timeout=connect_timeout,
            pool_timeout=pool_timeout,
            api_kwargs=self._merge_api_rl_kwargs(api_kwargs, rate_limit_args),
        )

    async def create_invoice_link(
        self,
        title: str,
        description: str,
        payload: str,
        provider_token: str,
        currency: str,
        prices: List["LabeledPrice"],
        max_tip_amount: int = None,
        suggested_tip_amounts: List[int] = None,
        provider_data: Union[str, object] = None,
        photo_url: str = None,
        photo_size: int = None,
        photo_width: int = None,
        photo_height: int = None,
        need_name: bool = None,
        need_phone_number: bool = None,
        need_email: bool = None,
        need_shipping_address: bool = None,
        send_phone_number_to_provider: bool = None,
        send_email_to_provider: bool = None,
        is_flexible: bool = None,
        *,
        read_timeout: ODVInput[float] = DEFAULT_NONE,
        write_timeout: ODVInput[float] = DEFAULT_NONE,
        connect_timeout: ODVInput[float] = DEFAULT_NONE,
        pool_timeout: ODVInput[float] = DEFAULT_NONE,
        api_kwargs: JSONDict = None,
        rate_limit_args: RLARGS = None,
    ) -> str:
        return await super().create_invoice_link(
            title=title,
            description=description,
            payload=payload,
            provider_token=provider_token,
            currency=currency,
            prices=prices,
            max_tip_amount=max_tip_amount,
            suggested_tip_amounts=suggested_tip_amounts,
            provider_data=provider_data,
            photo_url=photo_url,
            photo_size=photo_size,
            photo_width=photo_width,
            photo_height=photo_height,
            need_name=need_name,
            need_phone_number=need_phone_number,
            need_email=need_email,
            need_shipping_address=need_shipping_address,
            send_phone_number_to_provider=send_phone_number_to_provider,
            send_email_to_provider=send_email_to_provider,
            is_flexible=is_flexible,
            read_timeout=read_timeout,
            write_timeout=write_timeout,
            connect_timeout=connect_timeout,
            pool_timeout=pool_timeout,
            api_kwargs=self._merge_api_rl_kwargs(api_kwargs, rate_limit_args),
        )

    async def create_new_sticker_set(
        self,
        user_id: Union[str, int],
        name: str,
        title: str,
        emojis: str,
        png_sticker: FileInput = None,
        mask_position: MaskPosition = None,
        tgs_sticker: FileInput = None,
        webm_sticker: FileInput = None,
        sticker_type: str = None,
        *,
        read_timeout: ODVInput[float] = DEFAULT_NONE,
        write_timeout: ODVInput[float] = 20,
        connect_timeout: ODVInput[float] = DEFAULT_NONE,
        pool_timeout: ODVInput[float] = DEFAULT_NONE,
        api_kwargs: JSONDict = None,
        rate_limit_args: RLARGS = None,
    ) -> bool:
        return await super().create_new_sticker_set(
            user_id=user_id,
            name=name,
            title=title,
            emojis=emojis,
            png_sticker=png_sticker,
            mask_position=mask_position,
            tgs_sticker=tgs_sticker,
            webm_sticker=webm_sticker,
            sticker_type=sticker_type,
            read_timeout=read_timeout,
            write_timeout=write_timeout,
            connect_timeout=connect_timeout,
            pool_timeout=pool_timeout,
            api_kwargs=self._merge_api_rl_kwargs(api_kwargs, rate_limit_args),
        )

    async def decline_chat_join_request(
        self,
        chat_id: Union[str, int],
        user_id: int,
        *,
        read_timeout: ODVInput[float] = DEFAULT_NONE,
        write_timeout: ODVInput[float] = DEFAULT_NONE,
        connect_timeout: ODVInput[float] = DEFAULT_NONE,
        pool_timeout: ODVInput[float] = DEFAULT_NONE,
        api_kwargs: JSONDict = None,
        rate_limit_args: RLARGS = None,
    ) -> bool:
        return await super().decline_chat_join_request(
            chat_id=chat_id,
            user_id=user_id,
            read_timeout=read_timeout,
            write_timeout=write_timeout,
            connect_timeout=connect_timeout,
            pool_timeout=pool_timeout,
            api_kwargs=self._merge_api_rl_kwargs(api_kwargs, rate_limit_args),
        )

    async def delete_chat_photo(
        self,
        chat_id: Union[str, int],
        *,
        read_timeout: ODVInput[float] = DEFAULT_NONE,
        write_timeout: ODVInput[float] = DEFAULT_NONE,
        connect_timeout: ODVInput[float] = DEFAULT_NONE,
        pool_timeout: ODVInput[float] = DEFAULT_NONE,
        api_kwargs: JSONDict = None,
        rate_limit_args: RLARGS = None,
    ) -> bool:
        return await super().delete_chat_photo(
            chat_id=chat_id,
            read_timeout=read_timeout,
            write_timeout=write_timeout,
            connect_timeout=connect_timeout,
            pool_timeout=pool_timeout,
            api_kwargs=self._merge_api_rl_kwargs(api_kwargs, rate_limit_args),
        )

    async def delete_chat_sticker_set(
        self,
        chat_id: Union[str, int],
        *,
        read_timeout: ODVInput[float] = DEFAULT_NONE,
        write_timeout: ODVInput[float] = DEFAULT_NONE,
        connect_timeout: ODVInput[float] = DEFAULT_NONE,
        pool_timeout: ODVInput[float] = DEFAULT_NONE,
        api_kwargs: JSONDict = None,
        rate_limit_args: RLARGS = None,
    ) -> bool:
        return await super().delete_chat_sticker_set(
            chat_id=chat_id,
            read_timeout=read_timeout,
            write_timeout=write_timeout,
            connect_timeout=connect_timeout,
            pool_timeout=pool_timeout,
            api_kwargs=self._merge_api_rl_kwargs(api_kwargs, rate_limit_args),
        )

    async def delete_message(
        self,
        chat_id: Union[str, int],
        message_id: int,
        *,
        read_timeout: ODVInput[float] = DEFAULT_NONE,
        write_timeout: ODVInput[float] = DEFAULT_NONE,
        connect_timeout: ODVInput[float] = DEFAULT_NONE,
        pool_timeout: ODVInput[float] = DEFAULT_NONE,
        api_kwargs: JSONDict = None,
        rate_limit_args: RLARGS = None,
    ) -> bool:
        return await super().delete_message(
            chat_id=chat_id,
            message_id=message_id,
            read_timeout=read_timeout,
            write_timeout=write_timeout,
            connect_timeout=connect_timeout,
            pool_timeout=pool_timeout,
            api_kwargs=self._merge_api_rl_kwargs(api_kwargs, rate_limit_args),
        )

    async def delete_my_commands(
        self,
        scope: BotCommandScope = None,
        language_code: str = None,
        *,
        read_timeout: ODVInput[float] = DEFAULT_NONE,
        write_timeout: ODVInput[float] = DEFAULT_NONE,
        connect_timeout: ODVInput[float] = DEFAULT_NONE,
        pool_timeout: ODVInput[float] = DEFAULT_NONE,
        api_kwargs: JSONDict = None,
        rate_limit_args: RLARGS = None,
    ) -> bool:
        return await super().delete_my_commands(
            scope=scope,
            language_code=language_code,
            read_timeout=read_timeout,
            write_timeout=write_timeout,
            connect_timeout=connect_timeout,
            pool_timeout=pool_timeout,
            api_kwargs=self._merge_api_rl_kwargs(api_kwargs, rate_limit_args),
        )

    async def delete_sticker_from_set(
        self,
        sticker: str,
        *,
        read_timeout: ODVInput[float] = DEFAULT_NONE,
        write_timeout: ODVInput[float] = DEFAULT_NONE,
        connect_timeout: ODVInput[float] = DEFAULT_NONE,
        pool_timeout: ODVInput[float] = DEFAULT_NONE,
        api_kwargs: JSONDict = None,
        rate_limit_args: RLARGS = None,
    ) -> bool:
        return await super().delete_sticker_from_set(
            sticker=sticker,
            read_timeout=read_timeout,
            write_timeout=write_timeout,
            connect_timeout=connect_timeout,
            pool_timeout=pool_timeout,
            api_kwargs=self._merge_api_rl_kwargs(api_kwargs, rate_limit_args),
        )

    async def delete_webhook(
        self,
        drop_pending_updates: bool = None,
        *,
        read_timeout: ODVInput[float] = DEFAULT_NONE,
        write_timeout: ODVInput[float] = DEFAULT_NONE,
        connect_timeout: ODVInput[float] = DEFAULT_NONE,
        pool_timeout: ODVInput[float] = DEFAULT_NONE,
        api_kwargs: JSONDict = None,
        rate_limit_args: RLARGS = None,
    ) -> bool:
        return await super().delete_webhook(
            drop_pending_updates=drop_pending_updates,
            read_timeout=read_timeout,
            write_timeout=write_timeout,
            connect_timeout=connect_timeout,
            pool_timeout=pool_timeout,
            api_kwargs=self._merge_api_rl_kwargs(api_kwargs, rate_limit_args),
        )

    async def edit_chat_invite_link(
        self,
        chat_id: Union[str, int],
        invite_link: Union[str, "ChatInviteLink"],
        expire_date: Union[int, datetime] = None,
        member_limit: int = None,
        name: str = None,
        creates_join_request: bool = None,
        *,
        read_timeout: ODVInput[float] = DEFAULT_NONE,
        write_timeout: ODVInput[float] = DEFAULT_NONE,
        connect_timeout: ODVInput[float] = DEFAULT_NONE,
        pool_timeout: ODVInput[float] = DEFAULT_NONE,
        api_kwargs: JSONDict = None,
        rate_limit_args: RLARGS = None,
    ) -> ChatInviteLink:
        return await super().edit_chat_invite_link(
            chat_id=chat_id,
            invite_link=invite_link,
            expire_date=expire_date,
            member_limit=member_limit,
            name=name,
            creates_join_request=creates_join_request,
            read_timeout=read_timeout,
            write_timeout=write_timeout,
            connect_timeout=connect_timeout,
            pool_timeout=pool_timeout,
            api_kwargs=self._merge_api_rl_kwargs(api_kwargs, rate_limit_args),
        )

    async def edit_message_caption(
        self,
        chat_id: Union[str, int] = None,
        message_id: int = None,
        inline_message_id: str = None,
        caption: str = None,
        reply_markup: InlineKeyboardMarkup = None,
        parse_mode: ODVInput[str] = DEFAULT_NONE,
        caption_entities: Union[List["MessageEntity"], Tuple["MessageEntity", ...]] = None,
        *,
        read_timeout: ODVInput[float] = DEFAULT_NONE,
        write_timeout: ODVInput[float] = DEFAULT_NONE,
        connect_timeout: ODVInput[float] = DEFAULT_NONE,
        pool_timeout: ODVInput[float] = DEFAULT_NONE,
        api_kwargs: JSONDict = None,
        rate_limit_args: RLARGS = None,
    ) -> Union[Message, bool]:
        return await super().edit_message_caption(
            chat_id=chat_id,
            message_id=message_id,
            inline_message_id=inline_message_id,
            caption=caption,
            reply_markup=reply_markup,
            parse_mode=parse_mode,
            caption_entities=caption_entities,
            read_timeout=read_timeout,
            write_timeout=write_timeout,
            connect_timeout=connect_timeout,
            pool_timeout=pool_timeout,
            api_kwargs=self._merge_api_rl_kwargs(api_kwargs, rate_limit_args),
        )

    async def edit_message_live_location(
        self,
        chat_id: Union[str, int] = None,
        message_id: int = None,
        inline_message_id: str = None,
        latitude: float = None,
        longitude: float = None,
        reply_markup: InlineKeyboardMarkup = None,
        horizontal_accuracy: float = None,
        heading: int = None,
        proximity_alert_radius: int = None,
        *,
        location: Location = None,
        read_timeout: ODVInput[float] = DEFAULT_NONE,
        write_timeout: ODVInput[float] = DEFAULT_NONE,
        connect_timeout: ODVInput[float] = DEFAULT_NONE,
        pool_timeout: ODVInput[float] = DEFAULT_NONE,
        api_kwargs: JSONDict = None,
        rate_limit_args: RLARGS = None,
    ) -> Union[Message, bool]:
        return await super().edit_message_live_location(
            chat_id=chat_id,
            message_id=message_id,
            inline_message_id=inline_message_id,
            latitude=latitude,
            longitude=longitude,
            reply_markup=reply_markup,
            horizontal_accuracy=horizontal_accuracy,
            heading=heading,
            proximity_alert_radius=proximity_alert_radius,
            location=location,
            read_timeout=read_timeout,
            write_timeout=write_timeout,
            connect_timeout=connect_timeout,
            pool_timeout=pool_timeout,
            api_kwargs=self._merge_api_rl_kwargs(api_kwargs, rate_limit_args),
        )

    async def edit_message_media(
        self,
        media: "InputMedia",
        chat_id: Union[str, int] = None,
        message_id: int = None,
        inline_message_id: str = None,
        reply_markup: InlineKeyboardMarkup = None,
        *,
        read_timeout: ODVInput[float] = DEFAULT_NONE,
        write_timeout: ODVInput[float] = DEFAULT_NONE,
        connect_timeout: ODVInput[float] = DEFAULT_NONE,
        pool_timeout: ODVInput[float] = DEFAULT_NONE,
        api_kwargs: JSONDict = None,
        rate_limit_args: RLARGS = None,
    ) -> Union[Message, bool]:
        return await super().edit_message_media(
            media=media,
            chat_id=chat_id,
            message_id=message_id,
            inline_message_id=inline_message_id,
            reply_markup=reply_markup,
            read_timeout=read_timeout,
            write_timeout=write_timeout,
            connect_timeout=connect_timeout,
            pool_timeout=pool_timeout,
            api_kwargs=self._merge_api_rl_kwargs(api_kwargs, rate_limit_args),
        )

    async def edit_message_reply_markup(
        self,
        chat_id: Union[str, int] = None,
        message_id: int = None,
        inline_message_id: str = None,
        reply_markup: Optional["InlineKeyboardMarkup"] = None,
        *,
        read_timeout: ODVInput[float] = DEFAULT_NONE,
        write_timeout: ODVInput[float] = DEFAULT_NONE,
        connect_timeout: ODVInput[float] = DEFAULT_NONE,
        pool_timeout: ODVInput[float] = DEFAULT_NONE,
        api_kwargs: JSONDict = None,
        rate_limit_args: RLARGS = None,
    ) -> Union[Message, bool]:
        return await super().edit_message_reply_markup(
            chat_id=chat_id,
            message_id=message_id,
            inline_message_id=inline_message_id,
            reply_markup=reply_markup,
            read_timeout=read_timeout,
            write_timeout=write_timeout,
            connect_timeout=connect_timeout,
            pool_timeout=pool_timeout,
            api_kwargs=self._merge_api_rl_kwargs(api_kwargs, rate_limit_args),
        )

    async def edit_message_text(
        self,
        text: str,
        chat_id: Union[str, int] = None,
        message_id: int = None,
        inline_message_id: str = None,
        parse_mode: ODVInput[str] = DEFAULT_NONE,
        disable_web_page_preview: ODVInput[bool] = DEFAULT_NONE,
        reply_markup: InlineKeyboardMarkup = None,
        entities: Union[List["MessageEntity"], Tuple["MessageEntity", ...]] = None,
        *,
        read_timeout: ODVInput[float] = DEFAULT_NONE,
        write_timeout: ODVInput[float] = DEFAULT_NONE,
        connect_timeout: ODVInput[float] = DEFAULT_NONE,
        pool_timeout: ODVInput[float] = DEFAULT_NONE,
        api_kwargs: JSONDict = None,
        rate_limit_args: RLARGS = None,
    ) -> Union[Message, bool]:
        return await super().edit_message_text(
            text=text,
            chat_id=chat_id,
            message_id=message_id,
            inline_message_id=inline_message_id,
            parse_mode=parse_mode,
            disable_web_page_preview=disable_web_page_preview,
            reply_markup=reply_markup,
            entities=entities,
            read_timeout=read_timeout,
            write_timeout=write_timeout,
            connect_timeout=connect_timeout,
            pool_timeout=pool_timeout,
            api_kwargs=self._merge_api_rl_kwargs(api_kwargs, rate_limit_args),
        )

    async def export_chat_invite_link(
        self,
        chat_id: Union[str, int],
        *,
        read_timeout: ODVInput[float] = DEFAULT_NONE,
        write_timeout: ODVInput[float] = DEFAULT_NONE,
        connect_timeout: ODVInput[float] = DEFAULT_NONE,
        pool_timeout: ODVInput[float] = DEFAULT_NONE,
        api_kwargs: JSONDict = None,
        rate_limit_args: RLARGS = None,
    ) -> str:
        return await super().export_chat_invite_link(
            chat_id=chat_id,
            read_timeout=read_timeout,
            write_timeout=write_timeout,
            connect_timeout=connect_timeout,
            pool_timeout=pool_timeout,
            api_kwargs=self._merge_api_rl_kwargs(api_kwargs, rate_limit_args),
        )

    async def forward_message(
        self,
        chat_id: Union[int, str],
        from_chat_id: Union[str, int],
        message_id: int,
        disable_notification: DVInput[bool] = DEFAULT_NONE,
        protect_content: ODVInput[bool] = DEFAULT_NONE,
        *,
        read_timeout: ODVInput[float] = DEFAULT_NONE,
        write_timeout: ODVInput[float] = DEFAULT_NONE,
        connect_timeout: ODVInput[float] = DEFAULT_NONE,
        pool_timeout: ODVInput[float] = DEFAULT_NONE,
        api_kwargs: JSONDict = None,
        rate_limit_args: RLARGS = None,
    ) -> Message:
        return await super().forward_message(
            chat_id=chat_id,
            from_chat_id=from_chat_id,
            message_id=message_id,
            disable_notification=disable_notification,
            protect_content=protect_content,
            read_timeout=read_timeout,
            write_timeout=write_timeout,
            connect_timeout=connect_timeout,
            pool_timeout=pool_timeout,
            api_kwargs=self._merge_api_rl_kwargs(api_kwargs, rate_limit_args),
        )

    async def get_chat_administrators(
        self,
        chat_id: Union[str, int],
        *,
        read_timeout: ODVInput[float] = DEFAULT_NONE,
        write_timeout: ODVInput[float] = DEFAULT_NONE,
        connect_timeout: ODVInput[float] = DEFAULT_NONE,
        pool_timeout: ODVInput[float] = DEFAULT_NONE,
        api_kwargs: JSONDict = None,
        rate_limit_args: RLARGS = None,
    ) -> List[ChatMember]:
        return await super().get_chat_administrators(
            chat_id=chat_id,
            read_timeout=read_timeout,
            write_timeout=write_timeout,
            connect_timeout=connect_timeout,
            pool_timeout=pool_timeout,
            api_kwargs=self._merge_api_rl_kwargs(api_kwargs, rate_limit_args),
        )

    async def get_chat_member(
        self,
        chat_id: Union[str, int],
        user_id: Union[str, int],
        *,
        read_timeout: ODVInput[float] = DEFAULT_NONE,
        write_timeout: ODVInput[float] = DEFAULT_NONE,
        connect_timeout: ODVInput[float] = DEFAULT_NONE,
        pool_timeout: ODVInput[float] = DEFAULT_NONE,
        api_kwargs: JSONDict = None,
        rate_limit_args: RLARGS = None,
    ) -> ChatMember:
        return await super().get_chat_member(
            chat_id=chat_id,
            user_id=user_id,
            read_timeout=read_timeout,
            write_timeout=write_timeout,
            connect_timeout=connect_timeout,
            pool_timeout=pool_timeout,
            api_kwargs=self._merge_api_rl_kwargs(api_kwargs, rate_limit_args),
        )

    async def get_chat_member_count(
        self,
        chat_id: Union[str, int],
        *,
        read_timeout: ODVInput[float] = DEFAULT_NONE,
        write_timeout: ODVInput[float] = DEFAULT_NONE,
        connect_timeout: ODVInput[float] = DEFAULT_NONE,
        pool_timeout: ODVInput[float] = DEFAULT_NONE,
        api_kwargs: JSONDict = None,
        rate_limit_args: RLARGS = None,
    ) -> int:
        return await super().get_chat_member_count(
            chat_id=chat_id,
            read_timeout=read_timeout,
            write_timeout=write_timeout,
            connect_timeout=connect_timeout,
            pool_timeout=pool_timeout,
            api_kwargs=self._merge_api_rl_kwargs(api_kwargs, rate_limit_args),
        )

    async def get_chat_menu_button(
        self,
        chat_id: int = None,
        *,
        read_timeout: ODVInput[float] = DEFAULT_NONE,
        write_timeout: ODVInput[float] = DEFAULT_NONE,
        connect_timeout: ODVInput[float] = DEFAULT_NONE,
        pool_timeout: ODVInput[float] = DEFAULT_NONE,
        api_kwargs: JSONDict = None,
        rate_limit_args: RLARGS = None,
    ) -> MenuButton:
        return await super().get_chat_menu_button(
            chat_id=chat_id,
            read_timeout=read_timeout,
            write_timeout=write_timeout,
            connect_timeout=connect_timeout,
            pool_timeout=pool_timeout,
            api_kwargs=self._merge_api_rl_kwargs(api_kwargs, rate_limit_args),
        )

    async def get_file(
        self,
        file_id: Union[
            str, Animation, Audio, ChatPhoto, Document, PhotoSize, Sticker, Video, VideoNote, Voice
        ],
        *,
        read_timeout: ODVInput[float] = DEFAULT_NONE,
        write_timeout: ODVInput[float] = DEFAULT_NONE,
        connect_timeout: ODVInput[float] = DEFAULT_NONE,
        pool_timeout: ODVInput[float] = DEFAULT_NONE,
        api_kwargs: JSONDict = None,
        rate_limit_args: RLARGS = None,
    ) -> File:
        return await super().get_file(
            file_id=file_id,
            read_timeout=read_timeout,
            write_timeout=write_timeout,
            connect_timeout=connect_timeout,
            pool_timeout=pool_timeout,
            api_kwargs=self._merge_api_rl_kwargs(api_kwargs, rate_limit_args),
        )

    async def get_game_high_scores(
        self,
        user_id: Union[int, str],
        chat_id: Union[str, int] = None,
        message_id: int = None,
        inline_message_id: str = None,
        *,
        read_timeout: ODVInput[float] = DEFAULT_NONE,
        write_timeout: ODVInput[float] = DEFAULT_NONE,
        connect_timeout: ODVInput[float] = DEFAULT_NONE,
        pool_timeout: ODVInput[float] = DEFAULT_NONE,
        api_kwargs: JSONDict = None,
        rate_limit_args: RLARGS = None,
    ) -> List[GameHighScore]:
        return await super().get_game_high_scores(
            user_id=user_id,
            chat_id=chat_id,
            message_id=message_id,
            inline_message_id=inline_message_id,
            read_timeout=read_timeout,
            write_timeout=write_timeout,
            connect_timeout=connect_timeout,
            pool_timeout=pool_timeout,
            api_kwargs=self._merge_api_rl_kwargs(api_kwargs, rate_limit_args),
        )

    async def get_me(
        self,
        *,
        read_timeout: ODVInput[float] = DEFAULT_NONE,
        write_timeout: ODVInput[float] = DEFAULT_NONE,
        connect_timeout: ODVInput[float] = DEFAULT_NONE,
        pool_timeout: ODVInput[float] = DEFAULT_NONE,
        api_kwargs: JSONDict = None,
        rate_limit_args: RLARGS = None,
    ) -> User:
        return await super().get_me(
            read_timeout=read_timeout,
            write_timeout=write_timeout,
            connect_timeout=connect_timeout,
            pool_timeout=pool_timeout,
            api_kwargs=self._merge_api_rl_kwargs(api_kwargs, rate_limit_args),
        )

    async def get_my_commands(
        self,
        scope: BotCommandScope = None,
        language_code: str = None,
        *,
        read_timeout: ODVInput[float] = DEFAULT_NONE,
        write_timeout: ODVInput[float] = DEFAULT_NONE,
        connect_timeout: ODVInput[float] = DEFAULT_NONE,
        pool_timeout: ODVInput[float] = DEFAULT_NONE,
        api_kwargs: JSONDict = None,
        rate_limit_args: RLARGS = None,
    ) -> List[BotCommand]:
        return await super().get_my_commands(
            scope=scope,
            language_code=language_code,
            read_timeout=read_timeout,
            write_timeout=write_timeout,
            connect_timeout=connect_timeout,
            pool_timeout=pool_timeout,
            api_kwargs=self._merge_api_rl_kwargs(api_kwargs, rate_limit_args),
        )

    async def get_my_default_administrator_rights(
        self,
        for_channels: bool = None,
        *,
        read_timeout: ODVInput[float] = DEFAULT_NONE,
        write_timeout: ODVInput[float] = DEFAULT_NONE,
        connect_timeout: ODVInput[float] = DEFAULT_NONE,
        pool_timeout: ODVInput[float] = DEFAULT_NONE,
        api_kwargs: JSONDict = None,
        rate_limit_args: RLARGS = None,
    ) -> ChatAdministratorRights:
        return await super().get_my_default_administrator_rights(
            for_channels=for_channels,
            read_timeout=read_timeout,
            write_timeout=write_timeout,
            connect_timeout=connect_timeout,
            pool_timeout=pool_timeout,
            api_kwargs=self._merge_api_rl_kwargs(api_kwargs, rate_limit_args),
        )

    async def get_sticker_set(
        self,
        name: str,
        *,
        read_timeout: ODVInput[float] = DEFAULT_NONE,
        write_timeout: ODVInput[float] = DEFAULT_NONE,
        connect_timeout: ODVInput[float] = DEFAULT_NONE,
        pool_timeout: ODVInput[float] = DEFAULT_NONE,
        api_kwargs: JSONDict = None,
        rate_limit_args: RLARGS = None,
    ) -> StickerSet:
        return await super().get_sticker_set(
            name=name,
            read_timeout=read_timeout,
            write_timeout=write_timeout,
            connect_timeout=connect_timeout,
            pool_timeout=pool_timeout,
            api_kwargs=self._merge_api_rl_kwargs(api_kwargs, rate_limit_args),
        )

    async def get_custom_emoji_stickers(
        self,
        custom_emoji_ids: List[str],
        *,
        read_timeout: ODVInput[float] = DEFAULT_NONE,
        write_timeout: ODVInput[float] = DEFAULT_NONE,
        connect_timeout: ODVInput[float] = DEFAULT_NONE,
        pool_timeout: ODVInput[float] = DEFAULT_NONE,
        api_kwargs: JSONDict = None,
        rate_limit_args: RLARGS = None,
    ) -> List[Sticker]:
        return await super().get_custom_emoji_stickers(
            custom_emoji_ids=custom_emoji_ids,
            read_timeout=read_timeout,
            write_timeout=write_timeout,
            connect_timeout=connect_timeout,
            pool_timeout=pool_timeout,
            api_kwargs=self._merge_api_rl_kwargs(api_kwargs, rate_limit_args),
        )

    async def get_user_profile_photos(
        self,
        user_id: Union[str, int],
        offset: int = None,
        limit: int = None,
        *,
        read_timeout: ODVInput[float] = DEFAULT_NONE,
        write_timeout: ODVInput[float] = DEFAULT_NONE,
        connect_timeout: ODVInput[float] = DEFAULT_NONE,
        pool_timeout: ODVInput[float] = DEFAULT_NONE,
        api_kwargs: JSONDict = None,
        rate_limit_args: RLARGS = None,
    ) -> UserProfilePhotos:
        return await super().get_user_profile_photos(
            user_id=user_id,
            offset=offset,
            limit=limit,
            read_timeout=read_timeout,
            write_timeout=write_timeout,
            connect_timeout=connect_timeout,
            pool_timeout=pool_timeout,
            api_kwargs=self._merge_api_rl_kwargs(api_kwargs, rate_limit_args),
        )

    async def get_webhook_info(
        self,
        *,
        read_timeout: ODVInput[float] = DEFAULT_NONE,
        write_timeout: ODVInput[float] = DEFAULT_NONE,
        connect_timeout: ODVInput[float] = DEFAULT_NONE,
        pool_timeout: ODVInput[float] = DEFAULT_NONE,
        api_kwargs: JSONDict = None,
        rate_limit_args: RLARGS = None,
    ) -> WebhookInfo:
        return await super().get_webhook_info(
            read_timeout=read_timeout,
            write_timeout=write_timeout,
            connect_timeout=connect_timeout,
            pool_timeout=pool_timeout,
            api_kwargs=self._merge_api_rl_kwargs(api_kwargs, rate_limit_args),
        )

    async def leave_chat(
        self,
        chat_id: Union[str, int],
        *,
        read_timeout: ODVInput[float] = DEFAULT_NONE,
        write_timeout: ODVInput[float] = DEFAULT_NONE,
        connect_timeout: ODVInput[float] = DEFAULT_NONE,
        pool_timeout: ODVInput[float] = DEFAULT_NONE,
        api_kwargs: JSONDict = None,
        rate_limit_args: RLARGS = None,
    ) -> bool:
        return await super().leave_chat(
            chat_id=chat_id,
            read_timeout=read_timeout,
            write_timeout=write_timeout,
            connect_timeout=connect_timeout,
            pool_timeout=pool_timeout,
            api_kwargs=self._merge_api_rl_kwargs(api_kwargs, rate_limit_args),
        )

    async def log_out(
        self,
        *,
        read_timeout: ODVInput[float] = DEFAULT_NONE,
        write_timeout: ODVInput[float] = DEFAULT_NONE,
        connect_timeout: ODVInput[float] = DEFAULT_NONE,
        pool_timeout: ODVInput[float] = DEFAULT_NONE,
        api_kwargs: JSONDict = None,
        rate_limit_args: RLARGS = None,
    ) -> bool:
        return await super().log_out(
            read_timeout=read_timeout,
            write_timeout=write_timeout,
            connect_timeout=connect_timeout,
            pool_timeout=pool_timeout,
            api_kwargs=self._merge_api_rl_kwargs(api_kwargs, rate_limit_args),
        )

    async def close(
        self,
        *,
        read_timeout: ODVInput[float] = DEFAULT_NONE,
        write_timeout: ODVInput[float] = DEFAULT_NONE,
        connect_timeout: ODVInput[float] = DEFAULT_NONE,
        pool_timeout: ODVInput[float] = DEFAULT_NONE,
        api_kwargs: JSONDict = None,
        rate_limit_args: RLARGS = None,
    ) -> bool:
        return await super().close(
            read_timeout=read_timeout,
            write_timeout=write_timeout,
            connect_timeout=connect_timeout,
            pool_timeout=pool_timeout,
            api_kwargs=self._merge_api_rl_kwargs(api_kwargs, rate_limit_args),
        )

    async def pin_chat_message(
        self,
        chat_id: Union[str, int],
        message_id: int,
        disable_notification: ODVInput[bool] = DEFAULT_NONE,
        *,
        read_timeout: ODVInput[float] = DEFAULT_NONE,
        write_timeout: ODVInput[float] = DEFAULT_NONE,
        connect_timeout: ODVInput[float] = DEFAULT_NONE,
        pool_timeout: ODVInput[float] = DEFAULT_NONE,
        api_kwargs: JSONDict = None,
        rate_limit_args: RLARGS = None,
    ) -> bool:
        return await super().pin_chat_message(
            chat_id=chat_id,
            message_id=message_id,
            disable_notification=disable_notification,
            read_timeout=read_timeout,
            write_timeout=write_timeout,
            connect_timeout=connect_timeout,
            pool_timeout=pool_timeout,
            api_kwargs=self._merge_api_rl_kwargs(api_kwargs, rate_limit_args),
        )

    async def promote_chat_member(
        self,
        chat_id: Union[str, int],
        user_id: Union[str, int],
        can_change_info: bool = None,
        can_post_messages: bool = None,
        can_edit_messages: bool = None,
        can_delete_messages: bool = None,
        can_invite_users: bool = None,
        can_restrict_members: bool = None,
        can_pin_messages: bool = None,
        can_promote_members: bool = None,
        is_anonymous: bool = None,
        can_manage_chat: bool = None,
        can_manage_video_chats: bool = None,
        *,
        read_timeout: ODVInput[float] = DEFAULT_NONE,
        write_timeout: ODVInput[float] = DEFAULT_NONE,
        connect_timeout: ODVInput[float] = DEFAULT_NONE,
        pool_timeout: ODVInput[float] = DEFAULT_NONE,
        api_kwargs: JSONDict = None,
        rate_limit_args: RLARGS = None,
    ) -> bool:
        return await super().promote_chat_member(
            chat_id=chat_id,
            user_id=user_id,
            can_change_info=can_change_info,
            can_post_messages=can_post_messages,
            can_edit_messages=can_edit_messages,
            can_delete_messages=can_delete_messages,
            can_invite_users=can_invite_users,
            can_restrict_members=can_restrict_members,
            can_pin_messages=can_pin_messages,
            can_promote_members=can_promote_members,
            is_anonymous=is_anonymous,
            can_manage_chat=can_manage_chat,
            can_manage_video_chats=can_manage_video_chats,
            read_timeout=read_timeout,
            write_timeout=write_timeout,
            connect_timeout=connect_timeout,
            pool_timeout=pool_timeout,
            api_kwargs=self._merge_api_rl_kwargs(api_kwargs, rate_limit_args),
        )

    async def restrict_chat_member(
        self,
        chat_id: Union[str, int],
        user_id: Union[str, int],
        permissions: ChatPermissions,
        until_date: Union[int, datetime] = None,
        *,
        read_timeout: ODVInput[float] = DEFAULT_NONE,
        write_timeout: ODVInput[float] = DEFAULT_NONE,
        connect_timeout: ODVInput[float] = DEFAULT_NONE,
        pool_timeout: ODVInput[float] = DEFAULT_NONE,
        api_kwargs: JSONDict = None,
        rate_limit_args: RLARGS = None,
    ) -> bool:
        return await super().restrict_chat_member(
            chat_id=chat_id,
            user_id=user_id,
            permissions=permissions,
            until_date=until_date,
            read_timeout=read_timeout,
            write_timeout=write_timeout,
            connect_timeout=connect_timeout,
            pool_timeout=pool_timeout,
            api_kwargs=self._merge_api_rl_kwargs(api_kwargs, rate_limit_args),
        )

    async def revoke_chat_invite_link(
        self,
        chat_id: Union[str, int],
        invite_link: Union[str, "ChatInviteLink"],
        *,
        read_timeout: ODVInput[float] = DEFAULT_NONE,
        write_timeout: ODVInput[float] = DEFAULT_NONE,
        connect_timeout: ODVInput[float] = DEFAULT_NONE,
        pool_timeout: ODVInput[float] = DEFAULT_NONE,
        api_kwargs: JSONDict = None,
        rate_limit_args: RLARGS = None,
    ) -> ChatInviteLink:
        return await super().revoke_chat_invite_link(
            chat_id=chat_id,
            invite_link=invite_link,
            read_timeout=read_timeout,
            write_timeout=write_timeout,
            connect_timeout=connect_timeout,
            pool_timeout=pool_timeout,
            api_kwargs=self._merge_api_rl_kwargs(api_kwargs, rate_limit_args),
        )

    async def send_animation(
        self,
        chat_id: Union[int, str],
        animation: Union[FileInput, "Animation"],
        duration: int = None,
        width: int = None,
        height: int = None,
        thumb: FileInput = None,
        caption: str = None,
        parse_mode: ODVInput[str] = DEFAULT_NONE,
        disable_notification: DVInput[bool] = DEFAULT_NONE,
        reply_to_message_id: int = None,
        reply_markup: ReplyMarkup = None,
        allow_sending_without_reply: ODVInput[bool] = DEFAULT_NONE,
        caption_entities: Union[List["MessageEntity"], Tuple["MessageEntity", ...]] = None,
        protect_content: ODVInput[bool] = DEFAULT_NONE,
        *,
        filename: str = None,
        read_timeout: ODVInput[float] = DEFAULT_NONE,
        write_timeout: ODVInput[float] = 20,
        connect_timeout: ODVInput[float] = DEFAULT_NONE,
        pool_timeout: ODVInput[float] = DEFAULT_NONE,
        api_kwargs: JSONDict = None,
        rate_limit_args: RLARGS = None,
    ) -> Message:
        return await super().send_animation(
            chat_id=chat_id,
            animation=animation,
            duration=duration,
            width=width,
            height=height,
            thumb=thumb,
            caption=caption,
            parse_mode=parse_mode,
            disable_notification=disable_notification,
            reply_to_message_id=reply_to_message_id,
            reply_markup=reply_markup,
            allow_sending_without_reply=allow_sending_without_reply,
            caption_entities=caption_entities,
            protect_content=protect_content,
            filename=filename,
            read_timeout=read_timeout,
            write_timeout=write_timeout,
            connect_timeout=connect_timeout,
            pool_timeout=pool_timeout,
            api_kwargs=self._merge_api_rl_kwargs(api_kwargs, rate_limit_args),
        )

    async def send_audio(
        self,
        chat_id: Union[int, str],
        audio: Union[FileInput, "Audio"],
        duration: int = None,
        performer: str = None,
        title: str = None,
        caption: str = None,
        disable_notification: DVInput[bool] = DEFAULT_NONE,
        reply_to_message_id: int = None,
        reply_markup: ReplyMarkup = None,
        parse_mode: ODVInput[str] = DEFAULT_NONE,
        thumb: FileInput = None,
        allow_sending_without_reply: ODVInput[bool] = DEFAULT_NONE,
        caption_entities: Union[List["MessageEntity"], Tuple["MessageEntity", ...]] = None,
        protect_content: ODVInput[bool] = DEFAULT_NONE,
        *,
        filename: str = None,
        read_timeout: ODVInput[float] = DEFAULT_NONE,
        write_timeout: ODVInput[float] = 20,
        connect_timeout: ODVInput[float] = DEFAULT_NONE,
        pool_timeout: ODVInput[float] = DEFAULT_NONE,
        api_kwargs: JSONDict = None,
        rate_limit_args: RLARGS = None,
    ) -> Message:
        return await super().send_audio(
            chat_id=chat_id,
            audio=audio,
            duration=duration,
            performer=performer,
            title=title,
            caption=caption,
            disable_notification=disable_notification,
            reply_to_message_id=reply_to_message_id,
            reply_markup=reply_markup,
            parse_mode=parse_mode,
            thumb=thumb,
            allow_sending_without_reply=allow_sending_without_reply,
            caption_entities=caption_entities,
            protect_content=protect_content,
            filename=filename,
            read_timeout=read_timeout,
            write_timeout=write_timeout,
            connect_timeout=connect_timeout,
            pool_timeout=pool_timeout,
            api_kwargs=self._merge_api_rl_kwargs(api_kwargs, rate_limit_args),
        )

    async def send_chat_action(
        self,
        chat_id: Union[str, int],
        action: str,
        *,
        read_timeout: ODVInput[float] = DEFAULT_NONE,
        write_timeout: ODVInput[float] = DEFAULT_NONE,
        connect_timeout: ODVInput[float] = DEFAULT_NONE,
        pool_timeout: ODVInput[float] = DEFAULT_NONE,
        api_kwargs: JSONDict = None,
        rate_limit_args: RLARGS = None,
    ) -> bool:
        return await super().send_chat_action(
            chat_id=chat_id,
            action=action,
            read_timeout=read_timeout,
            write_timeout=write_timeout,
            connect_timeout=connect_timeout,
            pool_timeout=pool_timeout,
            api_kwargs=self._merge_api_rl_kwargs(api_kwargs, rate_limit_args),
        )

    async def send_contact(
        self,
        chat_id: Union[int, str],
        phone_number: str = None,
        first_name: str = None,
        last_name: str = None,
        disable_notification: DVInput[bool] = DEFAULT_NONE,
        reply_to_message_id: int = None,
        reply_markup: ReplyMarkup = None,
        vcard: str = None,
        allow_sending_without_reply: ODVInput[bool] = DEFAULT_NONE,
        protect_content: ODVInput[bool] = DEFAULT_NONE,
        *,
        contact: Contact = None,
        read_timeout: ODVInput[float] = DEFAULT_NONE,
        write_timeout: ODVInput[float] = DEFAULT_NONE,
        connect_timeout: ODVInput[float] = DEFAULT_NONE,
        pool_timeout: ODVInput[float] = DEFAULT_NONE,
        api_kwargs: JSONDict = None,
        rate_limit_args: RLARGS = None,
    ) -> Message:
        return await super().send_contact(
            chat_id=chat_id,
            phone_number=phone_number,
            first_name=first_name,
            last_name=last_name,
            disable_notification=disable_notification,
            reply_to_message_id=reply_to_message_id,
            reply_markup=reply_markup,
            vcard=vcard,
            allow_sending_without_reply=allow_sending_without_reply,
            protect_content=protect_content,
            contact=contact,
            read_timeout=read_timeout,
            write_timeout=write_timeout,
            connect_timeout=connect_timeout,
            pool_timeout=pool_timeout,
            api_kwargs=self._merge_api_rl_kwargs(api_kwargs, rate_limit_args),
        )

    async def send_dice(
        self,
        chat_id: Union[int, str],
        disable_notification: ODVInput[bool] = DEFAULT_NONE,
        reply_to_message_id: int = None,
        reply_markup: ReplyMarkup = None,
        emoji: str = None,
        allow_sending_without_reply: ODVInput[bool] = DEFAULT_NONE,
        protect_content: ODVInput[bool] = DEFAULT_NONE,
        *,
        read_timeout: ODVInput[float] = DEFAULT_NONE,
        write_timeout: ODVInput[float] = DEFAULT_NONE,
        connect_timeout: ODVInput[float] = DEFAULT_NONE,
        pool_timeout: ODVInput[float] = DEFAULT_NONE,
        api_kwargs: JSONDict = None,
        rate_limit_args: RLARGS = None,
    ) -> Message:
        return await super().send_dice(
            chat_id=chat_id,
            disable_notification=disable_notification,
            reply_to_message_id=reply_to_message_id,
            reply_markup=reply_markup,
            emoji=emoji,
            allow_sending_without_reply=allow_sending_without_reply,
            protect_content=protect_content,
            read_timeout=read_timeout,
            write_timeout=write_timeout,
            connect_timeout=connect_timeout,
            pool_timeout=pool_timeout,
            api_kwargs=self._merge_api_rl_kwargs(api_kwargs, rate_limit_args),
        )

    async def send_document(
        self,
        chat_id: Union[int, str],
        document: Union[FileInput, "Document"],
        caption: str = None,
        disable_notification: DVInput[bool] = DEFAULT_NONE,
        reply_to_message_id: int = None,
        reply_markup: ReplyMarkup = None,
        parse_mode: ODVInput[str] = DEFAULT_NONE,
        thumb: FileInput = None,
        disable_content_type_detection: bool = None,
        allow_sending_without_reply: ODVInput[bool] = DEFAULT_NONE,
        caption_entities: Union[List["MessageEntity"], Tuple["MessageEntity", ...]] = None,
        protect_content: ODVInput[bool] = DEFAULT_NONE,
        *,
        filename: str = None,
        read_timeout: ODVInput[float] = DEFAULT_NONE,
        write_timeout: ODVInput[float] = 20,
        connect_timeout: ODVInput[float] = DEFAULT_NONE,
        pool_timeout: ODVInput[float] = DEFAULT_NONE,
        api_kwargs: JSONDict = None,
        rate_limit_args: RLARGS = None,
    ) -> Message:
        return await super().send_document(
            chat_id=chat_id,
            document=document,
            caption=caption,
            disable_notification=disable_notification,
            reply_to_message_id=reply_to_message_id,
            reply_markup=reply_markup,
            parse_mode=parse_mode,
            thumb=thumb,
            disable_content_type_detection=disable_content_type_detection,
            allow_sending_without_reply=allow_sending_without_reply,
            caption_entities=caption_entities,
            protect_content=protect_content,
            filename=filename,
            read_timeout=read_timeout,
            write_timeout=write_timeout,
            connect_timeout=connect_timeout,
            pool_timeout=pool_timeout,
            api_kwargs=self._merge_api_rl_kwargs(api_kwargs, rate_limit_args),
        )

    async def send_game(
        self,
        chat_id: Union[int, str],
        game_short_name: str,
        disable_notification: DVInput[bool] = DEFAULT_NONE,
        reply_to_message_id: int = None,
        reply_markup: InlineKeyboardMarkup = None,
        allow_sending_without_reply: ODVInput[bool] = DEFAULT_NONE,
        protect_content: ODVInput[bool] = DEFAULT_NONE,
        *,
        read_timeout: ODVInput[float] = DEFAULT_NONE,
        write_timeout: ODVInput[float] = DEFAULT_NONE,
        connect_timeout: ODVInput[float] = DEFAULT_NONE,
        pool_timeout: ODVInput[float] = DEFAULT_NONE,
        api_kwargs: JSONDict = None,
        rate_limit_args: RLARGS = None,
    ) -> Message:
        return await super().send_game(
            chat_id=chat_id,
            game_short_name=game_short_name,
            disable_notification=disable_notification,
            reply_to_message_id=reply_to_message_id,
            reply_markup=reply_markup,
            allow_sending_without_reply=allow_sending_without_reply,
            protect_content=protect_content,
            read_timeout=read_timeout,
            write_timeout=write_timeout,
            connect_timeout=connect_timeout,
            pool_timeout=pool_timeout,
            api_kwargs=self._merge_api_rl_kwargs(api_kwargs, rate_limit_args),
        )

    async def send_invoice(
        self,
        chat_id: Union[int, str],
        title: str,
        description: str,
        payload: str,
        provider_token: str,
        currency: str,
        prices: List["LabeledPrice"],
        start_parameter: str = None,
        photo_url: str = None,
        photo_size: int = None,
        photo_width: int = None,
        photo_height: int = None,
        need_name: bool = None,
        need_phone_number: bool = None,
        need_email: bool = None,
        need_shipping_address: bool = None,
        is_flexible: bool = None,
        disable_notification: DVInput[bool] = DEFAULT_NONE,
        reply_to_message_id: int = None,
        reply_markup: InlineKeyboardMarkup = None,
        provider_data: Union[str, object] = None,
        send_phone_number_to_provider: bool = None,
        send_email_to_provider: bool = None,
        allow_sending_without_reply: ODVInput[bool] = DEFAULT_NONE,
        max_tip_amount: int = None,
        suggested_tip_amounts: List[int] = None,
        protect_content: ODVInput[bool] = DEFAULT_NONE,
        *,
        read_timeout: ODVInput[float] = DEFAULT_NONE,
        write_timeout: ODVInput[float] = DEFAULT_NONE,
        connect_timeout: ODVInput[float] = DEFAULT_NONE,
        pool_timeout: ODVInput[float] = DEFAULT_NONE,
        api_kwargs: JSONDict = None,
        rate_limit_args: RLARGS = None,
    ) -> Message:
        return await super().send_invoice(
            chat_id=chat_id,
            title=title,
            description=description,
            payload=payload,
            provider_token=provider_token,
            currency=currency,
            prices=prices,
            start_parameter=start_parameter,
            photo_url=photo_url,
            photo_size=photo_size,
            photo_width=photo_width,
            photo_height=photo_height,
            need_name=need_name,
            need_phone_number=need_phone_number,
            need_email=need_email,
            need_shipping_address=need_shipping_address,
            is_flexible=is_flexible,
            disable_notification=disable_notification,
            reply_to_message_id=reply_to_message_id,
            reply_markup=reply_markup,
            provider_data=provider_data,
            send_phone_number_to_provider=send_phone_number_to_provider,
            send_email_to_provider=send_email_to_provider,
            allow_sending_without_reply=allow_sending_without_reply,
            max_tip_amount=max_tip_amount,
            suggested_tip_amounts=suggested_tip_amounts,
            protect_content=protect_content,
            read_timeout=read_timeout,
            write_timeout=write_timeout,
            connect_timeout=connect_timeout,
            pool_timeout=pool_timeout,
            api_kwargs=self._merge_api_rl_kwargs(api_kwargs, rate_limit_args),
        )

    async def send_location(
        self,
        chat_id: Union[int, str],
        latitude: float = None,
        longitude: float = None,
        disable_notification: DVInput[bool] = DEFAULT_NONE,
        reply_to_message_id: int = None,
        reply_markup: ReplyMarkup = None,
        live_period: int = None,
        horizontal_accuracy: float = None,
        heading: int = None,
        proximity_alert_radius: int = None,
        allow_sending_without_reply: ODVInput[bool] = DEFAULT_NONE,
        protect_content: ODVInput[bool] = DEFAULT_NONE,
        *,
        location: Location = None,
        read_timeout: ODVInput[float] = DEFAULT_NONE,
        write_timeout: ODVInput[float] = DEFAULT_NONE,
        connect_timeout: ODVInput[float] = DEFAULT_NONE,
        pool_timeout: ODVInput[float] = DEFAULT_NONE,
        api_kwargs: JSONDict = None,
        rate_limit_args: RLARGS = None,
    ) -> Message:
        return await super().send_location(
            chat_id=chat_id,
            latitude=latitude,
            longitude=longitude,
            disable_notification=disable_notification,
            reply_to_message_id=reply_to_message_id,
            reply_markup=reply_markup,
            live_period=live_period,
            horizontal_accuracy=horizontal_accuracy,
            heading=heading,
            proximity_alert_radius=proximity_alert_radius,
            allow_sending_without_reply=allow_sending_without_reply,
            protect_content=protect_content,
            location=location,
            read_timeout=read_timeout,
            write_timeout=write_timeout,
            connect_timeout=connect_timeout,
            pool_timeout=pool_timeout,
            api_kwargs=self._merge_api_rl_kwargs(api_kwargs, rate_limit_args),
        )

    async def send_media_group(
        self,
        chat_id: Union[int, str],
        media: List[
            Union["InputMediaAudio", "InputMediaDocument", "InputMediaPhoto", "InputMediaVideo"]
        ],
        disable_notification: ODVInput[bool] = DEFAULT_NONE,
        reply_to_message_id: int = None,
        allow_sending_without_reply: ODVInput[bool] = DEFAULT_NONE,
        protect_content: ODVInput[bool] = DEFAULT_NONE,
        *,
        read_timeout: ODVInput[float] = DEFAULT_NONE,
        write_timeout: ODVInput[float] = 20,
        connect_timeout: ODVInput[float] = DEFAULT_NONE,
        pool_timeout: ODVInput[float] = DEFAULT_NONE,
        api_kwargs: JSONDict = None,
        rate_limit_args: RLARGS = None,
    ) -> List[Message]:
        return await super().send_media_group(
            chat_id=chat_id,
            media=media,
            disable_notification=disable_notification,
            reply_to_message_id=reply_to_message_id,
            allow_sending_without_reply=allow_sending_without_reply,
            protect_content=protect_content,
            read_timeout=read_timeout,
            write_timeout=write_timeout,
            connect_timeout=connect_timeout,
            pool_timeout=pool_timeout,
            api_kwargs=self._merge_api_rl_kwargs(api_kwargs, rate_limit_args),
        )

    async def send_message(
        self,
        chat_id: Union[int, str],
        text: str,
        parse_mode: ODVInput[str] = DEFAULT_NONE,
        entities: Union[List["MessageEntity"], Tuple["MessageEntity", ...]] = None,
        disable_web_page_preview: ODVInput[bool] = DEFAULT_NONE,
        disable_notification: DVInput[bool] = DEFAULT_NONE,
        protect_content: ODVInput[bool] = DEFAULT_NONE,
        reply_to_message_id: int = None,
        allow_sending_without_reply: ODVInput[bool] = DEFAULT_NONE,
        reply_markup: ReplyMarkup = None,
        *,
        read_timeout: ODVInput[float] = DEFAULT_NONE,
        write_timeout: ODVInput[float] = DEFAULT_NONE,
        connect_timeout: ODVInput[float] = DEFAULT_NONE,
        pool_timeout: ODVInput[float] = DEFAULT_NONE,
        api_kwargs: JSONDict = None,
        rate_limit_args: RLARGS = None,
    ) -> Message:
        return await super().send_message(
            chat_id=chat_id,
            text=text,
            parse_mode=parse_mode,
            entities=entities,
            disable_web_page_preview=disable_web_page_preview,
            disable_notification=disable_notification,
            protect_content=protect_content,
            reply_to_message_id=reply_to_message_id,
            allow_sending_without_reply=allow_sending_without_reply,
            reply_markup=reply_markup,
            read_timeout=read_timeout,
            write_timeout=write_timeout,
            connect_timeout=connect_timeout,
            pool_timeout=pool_timeout,
            api_kwargs=self._merge_api_rl_kwargs(api_kwargs, rate_limit_args),
        )

    async def send_photo(
        self,
        chat_id: Union[int, str],
        photo: Union[FileInput, "PhotoSize"],
        caption: str = None,
        disable_notification: DVInput[bool] = DEFAULT_NONE,
        reply_to_message_id: int = None,
        reply_markup: ReplyMarkup = None,
        parse_mode: ODVInput[str] = DEFAULT_NONE,
        allow_sending_without_reply: ODVInput[bool] = DEFAULT_NONE,
        caption_entities: Union[List["MessageEntity"], Tuple["MessageEntity", ...]] = None,
        protect_content: ODVInput[bool] = DEFAULT_NONE,
        *,
        filename: str = None,
        read_timeout: ODVInput[float] = DEFAULT_NONE,
        write_timeout: ODVInput[float] = 20,
        connect_timeout: ODVInput[float] = DEFAULT_NONE,
        pool_timeout: ODVInput[float] = DEFAULT_NONE,
        api_kwargs: JSONDict = None,
        rate_limit_args: RLARGS = None,
    ) -> Message:
        return await super().send_photo(
            chat_id=chat_id,
            photo=photo,
            caption=caption,
            disable_notification=disable_notification,
            reply_to_message_id=reply_to_message_id,
            reply_markup=reply_markup,
            parse_mode=parse_mode,
            allow_sending_without_reply=allow_sending_without_reply,
            caption_entities=caption_entities,
            protect_content=protect_content,
            filename=filename,
            read_timeout=read_timeout,
            write_timeout=write_timeout,
            connect_timeout=connect_timeout,
            pool_timeout=pool_timeout,
            api_kwargs=self._merge_api_rl_kwargs(api_kwargs, rate_limit_args),
        )

    async def send_poll(
        self,
        chat_id: Union[int, str],
        question: str,
        options: List[str],
        is_anonymous: bool = None,
        type: str = None,  # pylint: disable=redefined-builtin
        allows_multiple_answers: bool = None,
        correct_option_id: int = None,
        is_closed: bool = None,
        disable_notification: ODVInput[bool] = DEFAULT_NONE,
        reply_to_message_id: int = None,
        reply_markup: ReplyMarkup = None,
        explanation: str = None,
        explanation_parse_mode: ODVInput[str] = DEFAULT_NONE,
        open_period: int = None,
        close_date: Union[int, datetime] = None,
        allow_sending_without_reply: ODVInput[bool] = DEFAULT_NONE,
        explanation_entities: Union[List["MessageEntity"], Tuple["MessageEntity", ...]] = None,
        protect_content: ODVInput[bool] = DEFAULT_NONE,
        *,
        read_timeout: ODVInput[float] = DEFAULT_NONE,
        write_timeout: ODVInput[float] = DEFAULT_NONE,
        connect_timeout: ODVInput[float] = DEFAULT_NONE,
        pool_timeout: ODVInput[float] = DEFAULT_NONE,
        api_kwargs: JSONDict = None,
        rate_limit_args: RLARGS = None,
    ) -> Message:
        return await super().send_poll(
            chat_id=chat_id,
            question=question,
            options=options,
            is_anonymous=is_anonymous,
            type=type,
            allows_multiple_answers=allows_multiple_answers,
            correct_option_id=correct_option_id,
            is_closed=is_closed,
            disable_notification=disable_notification,
            reply_to_message_id=reply_to_message_id,
            reply_markup=reply_markup,
            explanation=explanation,
            explanation_parse_mode=explanation_parse_mode,
            open_period=open_period,
            close_date=close_date,
            allow_sending_without_reply=allow_sending_without_reply,
            explanation_entities=explanation_entities,
            protect_content=protect_content,
            read_timeout=read_timeout,
            write_timeout=write_timeout,
            connect_timeout=connect_timeout,
            pool_timeout=pool_timeout,
            api_kwargs=self._merge_api_rl_kwargs(api_kwargs, rate_limit_args),
        )

    async def send_sticker(
        self,
        chat_id: Union[int, str],
        sticker: Union[FileInput, "Sticker"],
        disable_notification: DVInput[bool] = DEFAULT_NONE,
        reply_to_message_id: int = None,
        reply_markup: ReplyMarkup = None,
        allow_sending_without_reply: ODVInput[bool] = DEFAULT_NONE,
        protect_content: ODVInput[bool] = DEFAULT_NONE,
        *,
        read_timeout: ODVInput[float] = DEFAULT_NONE,
        write_timeout: ODVInput[float] = 20,
        connect_timeout: ODVInput[float] = DEFAULT_NONE,
        pool_timeout: ODVInput[float] = DEFAULT_NONE,
        api_kwargs: JSONDict = None,
        rate_limit_args: RLARGS = None,
    ) -> Message:
        return await super().send_sticker(
            chat_id=chat_id,
            sticker=sticker,
            disable_notification=disable_notification,
            reply_to_message_id=reply_to_message_id,
            reply_markup=reply_markup,
            allow_sending_without_reply=allow_sending_without_reply,
            protect_content=protect_content,
            read_timeout=read_timeout,
            write_timeout=write_timeout,
            connect_timeout=connect_timeout,
            pool_timeout=pool_timeout,
            api_kwargs=self._merge_api_rl_kwargs(api_kwargs, rate_limit_args),
        )

    async def send_venue(
        self,
        chat_id: Union[int, str],
        latitude: float = None,
        longitude: float = None,
        title: str = None,
        address: str = None,
        foursquare_id: str = None,
        disable_notification: DVInput[bool] = DEFAULT_NONE,
        reply_to_message_id: int = None,
        reply_markup: ReplyMarkup = None,
        foursquare_type: str = None,
        google_place_id: str = None,
        google_place_type: str = None,
        allow_sending_without_reply: ODVInput[bool] = DEFAULT_NONE,
        protect_content: ODVInput[bool] = DEFAULT_NONE,
        *,
        venue: Venue = None,
        read_timeout: ODVInput[float] = DEFAULT_NONE,
        write_timeout: ODVInput[float] = DEFAULT_NONE,
        connect_timeout: ODVInput[float] = DEFAULT_NONE,
        pool_timeout: ODVInput[float] = DEFAULT_NONE,
        api_kwargs: JSONDict = None,
        rate_limit_args: RLARGS = None,
    ) -> Message:
        return await super().send_venue(
            chat_id=chat_id,
            latitude=latitude,
            longitude=longitude,
            title=title,
            address=address,
            foursquare_id=foursquare_id,
            disable_notification=disable_notification,
            reply_to_message_id=reply_to_message_id,
            reply_markup=reply_markup,
            foursquare_type=foursquare_type,
            google_place_id=google_place_id,
            google_place_type=google_place_type,
            allow_sending_without_reply=allow_sending_without_reply,
            protect_content=protect_content,
            venue=venue,
            read_timeout=read_timeout,
            write_timeout=write_timeout,
            connect_timeout=connect_timeout,
            pool_timeout=pool_timeout,
            api_kwargs=self._merge_api_rl_kwargs(api_kwargs, rate_limit_args),
        )

    async def send_video(
        self,
        chat_id: Union[int, str],
        video: Union[FileInput, "Video"],
        duration: int = None,
        caption: str = None,
        disable_notification: DVInput[bool] = DEFAULT_NONE,
        reply_to_message_id: int = None,
        reply_markup: ReplyMarkup = None,
        width: int = None,
        height: int = None,
        parse_mode: ODVInput[str] = DEFAULT_NONE,
        supports_streaming: bool = None,
        thumb: FileInput = None,
        allow_sending_without_reply: ODVInput[bool] = DEFAULT_NONE,
        caption_entities: Union[List["MessageEntity"], Tuple["MessageEntity", ...]] = None,
        protect_content: ODVInput[bool] = DEFAULT_NONE,
        *,
        filename: str = None,
        read_timeout: ODVInput[float] = DEFAULT_NONE,
        write_timeout: ODVInput[float] = 20,
        connect_timeout: ODVInput[float] = DEFAULT_NONE,
        pool_timeout: ODVInput[float] = DEFAULT_NONE,
        api_kwargs: JSONDict = None,
        rate_limit_args: RLARGS = None,
    ) -> Message:
        return await super().send_video(
            chat_id=chat_id,
            video=video,
            duration=duration,
            caption=caption,
            disable_notification=disable_notification,
            reply_to_message_id=reply_to_message_id,
            reply_markup=reply_markup,
            width=width,
            height=height,
            parse_mode=parse_mode,
            supports_streaming=supports_streaming,
            thumb=thumb,
            allow_sending_without_reply=allow_sending_without_reply,
            caption_entities=caption_entities,
            protect_content=protect_content,
            filename=filename,
            read_timeout=read_timeout,
            write_timeout=write_timeout,
            connect_timeout=connect_timeout,
            pool_timeout=pool_timeout,
            api_kwargs=self._merge_api_rl_kwargs(api_kwargs, rate_limit_args),
        )

    async def send_video_note(
        self,
        chat_id: Union[int, str],
        video_note: Union[FileInput, "VideoNote"],
        duration: int = None,
        length: int = None,
        disable_notification: DVInput[bool] = DEFAULT_NONE,
        reply_to_message_id: int = None,
        reply_markup: ReplyMarkup = None,
        thumb: FileInput = None,
        allow_sending_without_reply: ODVInput[bool] = DEFAULT_NONE,
        protect_content: ODVInput[bool] = DEFAULT_NONE,
        *,
        filename: str = None,
        read_timeout: ODVInput[float] = DEFAULT_NONE,
        write_timeout: ODVInput[float] = 20,
        connect_timeout: ODVInput[float] = DEFAULT_NONE,
        pool_timeout: ODVInput[float] = DEFAULT_NONE,
        api_kwargs: JSONDict = None,
        rate_limit_args: RLARGS = None,
    ) -> Message:
        return await super().send_video_note(
            chat_id=chat_id,
            video_note=video_note,
            duration=duration,
            length=length,
            disable_notification=disable_notification,
            reply_to_message_id=reply_to_message_id,
            reply_markup=reply_markup,
            thumb=thumb,
            allow_sending_without_reply=allow_sending_without_reply,
            protect_content=protect_content,
            filename=filename,
            read_timeout=read_timeout,
            write_timeout=write_timeout,
            connect_timeout=connect_timeout,
            pool_timeout=pool_timeout,
            api_kwargs=self._merge_api_rl_kwargs(api_kwargs, rate_limit_args),
        )

    async def send_voice(
        self,
        chat_id: Union[int, str],
        voice: Union[FileInput, "Voice"],
        duration: int = None,
        caption: str = None,
        disable_notification: DVInput[bool] = DEFAULT_NONE,
        reply_to_message_id: int = None,
        reply_markup: ReplyMarkup = None,
        parse_mode: ODVInput[str] = DEFAULT_NONE,
        allow_sending_without_reply: ODVInput[bool] = DEFAULT_NONE,
        caption_entities: Union[List["MessageEntity"], Tuple["MessageEntity", ...]] = None,
        protect_content: ODVInput[bool] = DEFAULT_NONE,
        *,
        filename: str = None,
        read_timeout: ODVInput[float] = DEFAULT_NONE,
        write_timeout: ODVInput[float] = 20,
        connect_timeout: ODVInput[float] = DEFAULT_NONE,
        pool_timeout: ODVInput[float] = DEFAULT_NONE,
        api_kwargs: JSONDict = None,
        rate_limit_args: RLARGS = None,
    ) -> Message:
        return await super().send_voice(
            chat_id=chat_id,
            voice=voice,
            duration=duration,
            caption=caption,
            disable_notification=disable_notification,
            reply_to_message_id=reply_to_message_id,
            reply_markup=reply_markup,
            parse_mode=parse_mode,
            allow_sending_without_reply=allow_sending_without_reply,
            caption_entities=caption_entities,
            protect_content=protect_content,
            filename=filename,
            read_timeout=read_timeout,
            write_timeout=write_timeout,
            connect_timeout=connect_timeout,
            pool_timeout=pool_timeout,
            api_kwargs=self._merge_api_rl_kwargs(api_kwargs, rate_limit_args),
        )

    async def set_chat_administrator_custom_title(
        self,
        chat_id: Union[int, str],
        user_id: Union[int, str],
        custom_title: str,
        *,
        read_timeout: ODVInput[float] = DEFAULT_NONE,
        write_timeout: ODVInput[float] = DEFAULT_NONE,
        connect_timeout: ODVInput[float] = DEFAULT_NONE,
        pool_timeout: ODVInput[float] = DEFAULT_NONE,
        api_kwargs: JSONDict = None,
        rate_limit_args: RLARGS = None,
    ) -> bool:
        return await super().set_chat_administrator_custom_title(
            chat_id=chat_id,
            user_id=user_id,
            custom_title=custom_title,
            read_timeout=read_timeout,
            write_timeout=write_timeout,
            connect_timeout=connect_timeout,
            pool_timeout=pool_timeout,
            api_kwargs=self._merge_api_rl_kwargs(api_kwargs, rate_limit_args),
        )

    async def set_chat_description(
        self,
        chat_id: Union[str, int],
        description: str = None,
        *,
        read_timeout: ODVInput[float] = DEFAULT_NONE,
        write_timeout: ODVInput[float] = DEFAULT_NONE,
        connect_timeout: ODVInput[float] = DEFAULT_NONE,
        pool_timeout: ODVInput[float] = DEFAULT_NONE,
        api_kwargs: JSONDict = None,
        rate_limit_args: RLARGS = None,
    ) -> bool:
        return await super().set_chat_description(
            chat_id=chat_id,
            description=description,
            read_timeout=read_timeout,
            write_timeout=write_timeout,
            connect_timeout=connect_timeout,
            pool_timeout=pool_timeout,
            api_kwargs=self._merge_api_rl_kwargs(api_kwargs, rate_limit_args),
        )

    async def set_chat_menu_button(
        self,
        chat_id: int = None,
        menu_button: MenuButton = None,
        *,
        read_timeout: ODVInput[float] = DEFAULT_NONE,
        write_timeout: ODVInput[float] = DEFAULT_NONE,
        connect_timeout: ODVInput[float] = DEFAULT_NONE,
        pool_timeout: ODVInput[float] = DEFAULT_NONE,
        api_kwargs: JSONDict = None,
        rate_limit_args: RLARGS = None,
    ) -> bool:
        return await super().set_chat_menu_button(
            chat_id=chat_id,
            menu_button=menu_button,
            read_timeout=read_timeout,
            write_timeout=write_timeout,
            connect_timeout=connect_timeout,
            pool_timeout=pool_timeout,
            api_kwargs=self._merge_api_rl_kwargs(api_kwargs, rate_limit_args),
        )

    async def set_chat_permissions(
        self,
        chat_id: Union[str, int],
        permissions: ChatPermissions,
        *,
        read_timeout: ODVInput[float] = DEFAULT_NONE,
        write_timeout: ODVInput[float] = DEFAULT_NONE,
        connect_timeout: ODVInput[float] = DEFAULT_NONE,
        pool_timeout: ODVInput[float] = DEFAULT_NONE,
        api_kwargs: JSONDict = None,
        rate_limit_args: RLARGS = None,
    ) -> bool:
        return await super().set_chat_permissions(
            chat_id=chat_id,
            permissions=permissions,
            read_timeout=read_timeout,
            write_timeout=write_timeout,
            connect_timeout=connect_timeout,
            pool_timeout=pool_timeout,
            api_kwargs=self._merge_api_rl_kwargs(api_kwargs, rate_limit_args),
        )

    async def set_chat_photo(
        self,
        chat_id: Union[str, int],
        photo: FileInput,
        *,
        read_timeout: ODVInput[float] = DEFAULT_NONE,
        write_timeout: ODVInput[float] = 20,
        connect_timeout: ODVInput[float] = DEFAULT_NONE,
        pool_timeout: ODVInput[float] = DEFAULT_NONE,
        api_kwargs: JSONDict = None,
        rate_limit_args: RLARGS = None,
    ) -> bool:
        return await super().set_chat_photo(
            chat_id=chat_id,
            photo=photo,
            read_timeout=read_timeout,
            write_timeout=write_timeout,
            connect_timeout=connect_timeout,
            pool_timeout=pool_timeout,
            api_kwargs=self._merge_api_rl_kwargs(api_kwargs, rate_limit_args),
        )

    async def set_chat_sticker_set(
        self,
        chat_id: Union[str, int],
        sticker_set_name: str,
        *,
        read_timeout: ODVInput[float] = DEFAULT_NONE,
        write_timeout: ODVInput[float] = DEFAULT_NONE,
        connect_timeout: ODVInput[float] = DEFAULT_NONE,
        pool_timeout: ODVInput[float] = DEFAULT_NONE,
        api_kwargs: JSONDict = None,
        rate_limit_args: RLARGS = None,
    ) -> bool:
        return await super().set_chat_sticker_set(
            chat_id=chat_id,
            sticker_set_name=sticker_set_name,
            read_timeout=read_timeout,
            write_timeout=write_timeout,
            connect_timeout=connect_timeout,
            pool_timeout=pool_timeout,
            api_kwargs=self._merge_api_rl_kwargs(api_kwargs, rate_limit_args),
        )

    async def set_chat_title(
        self,
        chat_id: Union[str, int],
        title: str,
        *,
        read_timeout: ODVInput[float] = DEFAULT_NONE,
        write_timeout: ODVInput[float] = DEFAULT_NONE,
        connect_timeout: ODVInput[float] = DEFAULT_NONE,
        pool_timeout: ODVInput[float] = DEFAULT_NONE,
        api_kwargs: JSONDict = None,
        rate_limit_args: RLARGS = None,
    ) -> bool:
        return await super().set_chat_title(
            chat_id=chat_id,
            title=title,
            read_timeout=read_timeout,
            write_timeout=write_timeout,
            connect_timeout=connect_timeout,
            pool_timeout=pool_timeout,
            api_kwargs=self._merge_api_rl_kwargs(api_kwargs, rate_limit_args),
        )

    async def set_game_score(
        self,
        user_id: Union[int, str],
        score: int,
        chat_id: Union[str, int] = None,
        message_id: int = None,
        inline_message_id: str = None,
        force: bool = None,
        disable_edit_message: bool = None,
        *,
        read_timeout: ODVInput[float] = DEFAULT_NONE,
        write_timeout: ODVInput[float] = DEFAULT_NONE,
        connect_timeout: ODVInput[float] = DEFAULT_NONE,
        pool_timeout: ODVInput[float] = DEFAULT_NONE,
        api_kwargs: JSONDict = None,
        rate_limit_args: RLARGS = None,
    ) -> Union[Message, bool]:
        return await super().set_game_score(
            user_id=user_id,
            score=score,
            chat_id=chat_id,
            message_id=message_id,
            inline_message_id=inline_message_id,
            force=force,
            disable_edit_message=disable_edit_message,
            read_timeout=read_timeout,
            write_timeout=write_timeout,
            connect_timeout=connect_timeout,
            pool_timeout=pool_timeout,
            api_kwargs=self._merge_api_rl_kwargs(api_kwargs, rate_limit_args),
        )

    async def set_my_commands(
        self,
        commands: List[Union[BotCommand, Tuple[str, str]]],
        scope: BotCommandScope = None,
        language_code: str = None,
        *,
        read_timeout: ODVInput[float] = DEFAULT_NONE,
        write_timeout: ODVInput[float] = DEFAULT_NONE,
        connect_timeout: ODVInput[float] = DEFAULT_NONE,
        pool_timeout: ODVInput[float] = DEFAULT_NONE,
        api_kwargs: JSONDict = None,
        rate_limit_args: RLARGS = None,
    ) -> bool:
        return await super().set_my_commands(
            commands=commands,
            scope=scope,
            language_code=language_code,
            read_timeout=read_timeout,
            write_timeout=write_timeout,
            connect_timeout=connect_timeout,
            pool_timeout=pool_timeout,
            api_kwargs=self._merge_api_rl_kwargs(api_kwargs, rate_limit_args),
        )

    async def set_my_default_administrator_rights(
        self,
        rights: ChatAdministratorRights = None,
        for_channels: bool = None,
        *,
        read_timeout: ODVInput[float] = DEFAULT_NONE,
        write_timeout: ODVInput[float] = DEFAULT_NONE,
        connect_timeout: ODVInput[float] = DEFAULT_NONE,
        pool_timeout: ODVInput[float] = DEFAULT_NONE,
        api_kwargs: JSONDict = None,
        rate_limit_args: RLARGS = None,
    ) -> bool:
        return await super().set_my_default_administrator_rights(
            rights=rights,
            for_channels=for_channels,
            read_timeout=read_timeout,
            write_timeout=write_timeout,
            connect_timeout=connect_timeout,
            pool_timeout=pool_timeout,
            api_kwargs=self._merge_api_rl_kwargs(api_kwargs, rate_limit_args),
        )

    async def set_passport_data_errors(
        self,
        user_id: Union[str, int],
        errors: List[PassportElementError],
        *,
        read_timeout: ODVInput[float] = DEFAULT_NONE,
        write_timeout: ODVInput[float] = DEFAULT_NONE,
        connect_timeout: ODVInput[float] = DEFAULT_NONE,
        pool_timeout: ODVInput[float] = DEFAULT_NONE,
        api_kwargs: JSONDict = None,
        rate_limit_args: RLARGS = None,
    ) -> bool:
        return await super().set_passport_data_errors(
            user_id=user_id,
            errors=errors,
            read_timeout=read_timeout,
            write_timeout=write_timeout,
            connect_timeout=connect_timeout,
            pool_timeout=pool_timeout,
            api_kwargs=self._merge_api_rl_kwargs(api_kwargs, rate_limit_args),
        )

    async def set_sticker_position_in_set(
        self,
        sticker: str,
        position: int,
        *,
        read_timeout: ODVInput[float] = DEFAULT_NONE,
        write_timeout: ODVInput[float] = DEFAULT_NONE,
        connect_timeout: ODVInput[float] = DEFAULT_NONE,
        pool_timeout: ODVInput[float] = DEFAULT_NONE,
        api_kwargs: JSONDict = None,
        rate_limit_args: RLARGS = None,
    ) -> bool:
        return await super().set_sticker_position_in_set(
            sticker=sticker,
            position=position,
            read_timeout=read_timeout,
            write_timeout=write_timeout,
            connect_timeout=connect_timeout,
            pool_timeout=pool_timeout,
            api_kwargs=self._merge_api_rl_kwargs(api_kwargs, rate_limit_args),
        )

    async def set_sticker_set_thumb(
        self,
        name: str,
        user_id: Union[str, int],
        thumb: FileInput = None,
        *,
        read_timeout: ODVInput[float] = DEFAULT_NONE,
        write_timeout: ODVInput[float] = DEFAULT_NONE,
        connect_timeout: ODVInput[float] = DEFAULT_NONE,
        pool_timeout: ODVInput[float] = DEFAULT_NONE,
        api_kwargs: JSONDict = None,
        rate_limit_args: RLARGS = None,
    ) -> bool:
        return await super().set_sticker_set_thumb(
            name=name,
            user_id=user_id,
            thumb=thumb,
            read_timeout=read_timeout,
            write_timeout=write_timeout,
            connect_timeout=connect_timeout,
            pool_timeout=pool_timeout,
            api_kwargs=self._merge_api_rl_kwargs(api_kwargs, rate_limit_args),
        )

    async def set_webhook(
        self,
        url: str,
        certificate: FileInput = None,
        max_connections: int = None,
        allowed_updates: List[str] = None,
        ip_address: str = None,
        drop_pending_updates: bool = None,
        secret_token: str = None,
        *,
        read_timeout: ODVInput[float] = DEFAULT_NONE,
        write_timeout: ODVInput[float] = DEFAULT_NONE,
        connect_timeout: ODVInput[float] = DEFAULT_NONE,
        pool_timeout: ODVInput[float] = DEFAULT_NONE,
        api_kwargs: JSONDict = None,
        rate_limit_args: RLARGS = None,
    ) -> bool:
        return await super().set_webhook(
            url=url,
            certificate=certificate,
            max_connections=max_connections,
            allowed_updates=allowed_updates,
            ip_address=ip_address,
            drop_pending_updates=drop_pending_updates,
            secret_token=secret_token,
            read_timeout=read_timeout,
            write_timeout=write_timeout,
            connect_timeout=connect_timeout,
            pool_timeout=pool_timeout,
            api_kwargs=self._merge_api_rl_kwargs(api_kwargs, rate_limit_args),
        )

    async def stop_message_live_location(
        self,
        chat_id: Union[str, int] = None,
        message_id: int = None,
        inline_message_id: str = None,
        reply_markup: InlineKeyboardMarkup = None,
        *,
        read_timeout: ODVInput[float] = DEFAULT_NONE,
        write_timeout: ODVInput[float] = DEFAULT_NONE,
        connect_timeout: ODVInput[float] = DEFAULT_NONE,
        pool_timeout: ODVInput[float] = DEFAULT_NONE,
        api_kwargs: JSONDict = None,
        rate_limit_args: RLARGS = None,
    ) -> Union[Message, bool]:
        return await super().stop_message_live_location(
            chat_id=chat_id,
            message_id=message_id,
            inline_message_id=inline_message_id,
            reply_markup=reply_markup,
            read_timeout=read_timeout,
            write_timeout=write_timeout,
            connect_timeout=connect_timeout,
            pool_timeout=pool_timeout,
            api_kwargs=self._merge_api_rl_kwargs(api_kwargs, rate_limit_args),
        )

    async def unban_chat_member(
        self,
        chat_id: Union[str, int],
        user_id: Union[str, int],
        only_if_banned: bool = None,
        *,
        read_timeout: ODVInput[float] = DEFAULT_NONE,
        write_timeout: ODVInput[float] = DEFAULT_NONE,
        connect_timeout: ODVInput[float] = DEFAULT_NONE,
        pool_timeout: ODVInput[float] = DEFAULT_NONE,
        api_kwargs: JSONDict = None,
        rate_limit_args: RLARGS = None,
    ) -> bool:
        return await super().unban_chat_member(
            chat_id=chat_id,
            user_id=user_id,
            only_if_banned=only_if_banned,
            read_timeout=read_timeout,
            write_timeout=write_timeout,
            connect_timeout=connect_timeout,
            pool_timeout=pool_timeout,
            api_kwargs=self._merge_api_rl_kwargs(api_kwargs, rate_limit_args),
        )

    async def unban_chat_sender_chat(
        self,
        chat_id: Union[str, int],
        sender_chat_id: int,
        *,
        read_timeout: ODVInput[float] = DEFAULT_NONE,
        write_timeout: ODVInput[float] = DEFAULT_NONE,
        connect_timeout: ODVInput[float] = DEFAULT_NONE,
        pool_timeout: ODVInput[float] = DEFAULT_NONE,
        api_kwargs: JSONDict = None,
        rate_limit_args: RLARGS = None,
    ) -> bool:
        return await super().unban_chat_sender_chat(
            chat_id=chat_id,
            sender_chat_id=sender_chat_id,
            read_timeout=read_timeout,
            write_timeout=write_timeout,
            connect_timeout=connect_timeout,
            pool_timeout=pool_timeout,
            api_kwargs=self._merge_api_rl_kwargs(api_kwargs, rate_limit_args),
        )

    async def unpin_all_chat_messages(
        self,
        chat_id: Union[str, int],
        *,
        read_timeout: ODVInput[float] = DEFAULT_NONE,
        write_timeout: ODVInput[float] = DEFAULT_NONE,
        connect_timeout: ODVInput[float] = DEFAULT_NONE,
        pool_timeout: ODVInput[float] = DEFAULT_NONE,
        api_kwargs: JSONDict = None,
        rate_limit_args: RLARGS = None,
    ) -> bool:
        return await super().unpin_all_chat_messages(
            chat_id=chat_id,
            read_timeout=read_timeout,
            write_timeout=write_timeout,
            connect_timeout=connect_timeout,
            pool_timeout=pool_timeout,
            api_kwargs=self._merge_api_rl_kwargs(api_kwargs, rate_limit_args),
        )

    async def unpin_chat_message(
        self,
        chat_id: Union[str, int],
        message_id: int = None,
        *,
        read_timeout: ODVInput[float] = DEFAULT_NONE,
        write_timeout: ODVInput[float] = DEFAULT_NONE,
        connect_timeout: ODVInput[float] = DEFAULT_NONE,
        pool_timeout: ODVInput[float] = DEFAULT_NONE,
        api_kwargs: JSONDict = None,
        rate_limit_args: RLARGS = None,
    ) -> bool:
        return await super().unpin_chat_message(
            chat_id=chat_id,
            message_id=message_id,
            read_timeout=read_timeout,
            write_timeout=write_timeout,
            connect_timeout=connect_timeout,
            pool_timeout=pool_timeout,
            api_kwargs=self._merge_api_rl_kwargs(api_kwargs, rate_limit_args),
        )

    async def upload_sticker_file(
        self,
        user_id: Union[str, int],
        png_sticker: FileInput,
        *,
        read_timeout: ODVInput[float] = DEFAULT_NONE,
        write_timeout: ODVInput[float] = 20,
        connect_timeout: ODVInput[float] = DEFAULT_NONE,
        pool_timeout: ODVInput[float] = DEFAULT_NONE,
        api_kwargs: JSONDict = None,
        rate_limit_args: RLARGS = None,
    ) -> File:
        return await super().upload_sticker_file(
            user_id=user_id,
            png_sticker=png_sticker,
            read_timeout=read_timeout,
            write_timeout=write_timeout,
            connect_timeout=connect_timeout,
            pool_timeout=pool_timeout,
            api_kwargs=self._merge_api_rl_kwargs(api_kwargs, rate_limit_args),
        )

    # updated camelCase aliases
    getMe = get_me
    sendMessage = send_message
    deleteMessage = delete_message
    forwardMessage = forward_message
    sendPhoto = send_photo
    sendAudio = send_audio
    sendDocument = send_document
    sendSticker = send_sticker
    sendVideo = send_video
    sendAnimation = send_animation
    sendVoice = send_voice
    sendVideoNote = send_video_note
    sendMediaGroup = send_media_group
    sendLocation = send_location
    editMessageLiveLocation = edit_message_live_location
    stopMessageLiveLocation = stop_message_live_location
    sendVenue = send_venue
    sendContact = send_contact
    sendGame = send_game
    sendChatAction = send_chat_action
    answerInlineQuery = answer_inline_query
    getUserProfilePhotos = get_user_profile_photos
    getFile = get_file
    banChatMember = ban_chat_member
    banChatSenderChat = ban_chat_sender_chat
    unbanChatMember = unban_chat_member
    unbanChatSenderChat = unban_chat_sender_chat
    answerCallbackQuery = answer_callback_query
    editMessageText = edit_message_text
    editMessageCaption = edit_message_caption
    editMessageMedia = edit_message_media
    editMessageReplyMarkup = edit_message_reply_markup
    getUpdates = get_updates
    setWebhook = set_webhook
    deleteWebhook = delete_webhook
    leaveChat = leave_chat
    getChat = get_chat
    getChatAdministrators = get_chat_administrators
    getChatMember = get_chat_member
    setChatStickerSet = set_chat_sticker_set
    deleteChatStickerSet = delete_chat_sticker_set
    getChatMemberCount = get_chat_member_count
    getWebhookInfo = get_webhook_info
    setGameScore = set_game_score
    getGameHighScores = get_game_high_scores
    sendInvoice = send_invoice
    answerShippingQuery = answer_shipping_query
    answerPreCheckoutQuery = answer_pre_checkout_query
    answerWebAppQuery = answer_web_app_query
    restrictChatMember = restrict_chat_member
    promoteChatMember = promote_chat_member
    setChatPermissions = set_chat_permissions
    setChatAdministratorCustomTitle = set_chat_administrator_custom_title
    exportChatInviteLink = export_chat_invite_link
    createChatInviteLink = create_chat_invite_link
    editChatInviteLink = edit_chat_invite_link
    revokeChatInviteLink = revoke_chat_invite_link
    approveChatJoinRequest = approve_chat_join_request
    declineChatJoinRequest = decline_chat_join_request
    setChatPhoto = set_chat_photo
    deleteChatPhoto = delete_chat_photo
    setChatTitle = set_chat_title
    setChatDescription = set_chat_description
    pinChatMessage = pin_chat_message
    unpinChatMessage = unpin_chat_message
    unpinAllChatMessages = unpin_all_chat_messages
    getStickerSet = get_sticker_set
    getCustomEmojiStickers = get_custom_emoji_stickers
    uploadStickerFile = upload_sticker_file
    createNewStickerSet = create_new_sticker_set
    addStickerToSet = add_sticker_to_set
    setStickerPositionInSet = set_sticker_position_in_set
    deleteStickerFromSet = delete_sticker_from_set
    setStickerSetThumb = set_sticker_set_thumb
    setPassportDataErrors = set_passport_data_errors
    sendPoll = send_poll
    stopPoll = stop_poll
    sendDice = send_dice
    getMyCommands = get_my_commands
    setMyCommands = set_my_commands
    deleteMyCommands = delete_my_commands
    logOut = log_out
    copyMessage = copy_message
    getChatMenuButton = get_chat_menu_button
    setChatMenuButton = set_chat_menu_button
    getMyDefaultAdministratorRights = get_my_default_administrator_rights
    setMyDefaultAdministratorRights = set_my_default_administrator_rights
    createInvoiceLink = create_invoice_link<|MERGE_RESOLUTION|>--- conflicted
+++ resolved
@@ -141,15 +141,6 @@
             limiting the number of requests made by the bot per time interval.
 
             .. versionadded:: 20.0
-<<<<<<< HEAD
-    Attributes:
-        arbitrary_callback_data (:obj:`bool` | :obj:`int`): Whether this bot instance
-            allows to use arbitrary objects as callback data for
-            :class:`telegram.InlineKeyboardButton`.
-        callback_data_cache (:class:`telegram.ext.CallbackDataCache`): The cache for objects passed
-            as callback data for :class:`telegram.InlineKeyboardButton`.
-=======
->>>>>>> fb874184
 
     """
 
